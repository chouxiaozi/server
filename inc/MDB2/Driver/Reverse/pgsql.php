<?php
// +----------------------------------------------------------------------+
// | PHP versions 4 and 5                                                 |
// +----------------------------------------------------------------------+
// | Copyright (c) 1998-2008 Manuel Lemos, Tomas V.V.Cox,                 |
// | Stig. S. Bakken, Lukas Smith                                         |
// | All rights reserved.                                                 |
// +----------------------------------------------------------------------+
// | MDB2 is a merge of PEAR DB and Metabases that provides a unified DB  |
// | API as well as database abstraction for PHP applications.            |
// | This LICENSE is in the BSD license style.                            |
// |                                                                      |
// | Redistribution and use in source and binary forms, with or without   |
// | modification, are permitted provided that the following conditions   |
// | are met:                                                             |
// |                                                                      |
// | Redistributions of source code must retain the above copyright       |
// | notice, this list of conditions and the following disclaimer.        |
// |                                                                      |
// | Redistributions in binary form must reproduce the above copyright    |
// | notice, this list of conditions and the following disclaimer in the  |
// | documentation and/or other materials provided with the distribution. |
// |                                                                      |
// | Neither the name of Manuel Lemos, Tomas V.V.Cox, Stig. S. Bakken,    |
// | Lukas Smith nor the names of his contributors may be used to endorse |
// | or promote products derived from this software without specific prior|
// | written permission.                                                  |
// |                                                                      |
// | THIS SOFTWARE IS PROVIDED BY THE COPYRIGHT HOLDERS AND CONTRIBUTORS  |
// | "AS IS" AND ANY EXPRESS OR IMPLIED WARRANTIES, INCLUDING, BUT NOT    |
// | LIMITED TO, THE IMPLIED WARRANTIES OF MERCHANTABILITY AND FITNESS    |
// | FOR A PARTICULAR PURPOSE ARE DISCLAIMED.  IN NO EVENT SHALL THE      |
// | REGENTS OR CONTRIBUTORS BE LIABLE FOR ANY DIRECT, INDIRECT,          |
// | INCIDENTAL, SPECIAL, EXEMPLARY, OR CONSEQUENTIAL DAMAGES (INCLUDING, |
// | BUT NOT LIMITED TO, PROCUREMENT OF SUBSTITUTE GOODS OR SERVICES; LOSS|
// |  OF USE, DATA, OR PROFITS; OR BUSINESS INTERRUPTION) HOWEVER CAUSED  |
// | AND ON ANY THEORY OF LIABILITY, WHETHER IN CONTRACT, STRICT          |
// | LIABILITY, OR TORT (INCLUDING NEGLIGENCE OR OTHERWISE) ARISING IN ANY|
// | WAY OUT OF THE USE OF THIS SOFTWARE, EVEN IF ADVISED OF THE          |
// | POSSIBILITY OF SUCH DAMAGE.                                          |
// +----------------------------------------------------------------------+
// | Authors: Paul Cooper <pgc@ucecom.com>                                |
// |          Lorenzo Alberton <l.alberton@quipo.it>                      |
// +----------------------------------------------------------------------+
//
// $Id: pgsql.php,v 1.75 2008/08/22 16:36:20 quipo Exp $

<<<<<<< HEAD
require_once 'MDB2/Driver/Reverse/Common.php';
=======
oc_require_once('MDB2/Driver/Reverse/Common.php');
>>>>>>> 77c423d2

/**
 * MDB2 PostGreSQL driver for the schema reverse engineering module
 *
 * @package  MDB2
 * @category Database
 * @author   Paul Cooper <pgc@ucecom.com>
 * @author   Lorenzo Alberton <l.alberton@quipo.it>
 */
class MDB2_Driver_Reverse_pgsql extends MDB2_Driver_Reverse_Common
{
    // {{{ getTableFieldDefinition()

    /**
     * Get the structure of a field into an array
     *
     * @param string $table_name name of table that should be used in method
     * @param string $field_name name of field that should be used in method
     * @return mixed data array on success, a MDB2 error on failure
     * @access public
     */
    function getTableFieldDefinition($table_name, $field_name)
    {
        $db =& $this->getDBInstance();
        if (PEAR::isError($db)) {
            return $db;
        }

        $result = $db->loadModule('Datatype', null, true);
        if (PEAR::isError($result)) {
            return $result;
        }

        list($schema, $table) = $this->splitTableSchema($table_name);

        $query = "SELECT a.attname AS name,
                         t.typname AS type,
                         CASE a.attlen
                           WHEN -1 THEN
	                         CASE t.typname
	                           WHEN 'numeric' THEN (a.atttypmod / 65536)
	                           WHEN 'decimal' THEN (a.atttypmod / 65536)
	                           WHEN 'money'   THEN (a.atttypmod / 65536)
	                           ELSE CASE a.atttypmod
                                 WHEN -1 THEN NULL
	                             ELSE a.atttypmod - 4
	                           END
                             END
	                       ELSE a.attlen
                         END AS length,
	                     CASE t.typname
	                       WHEN 'numeric' THEN (a.atttypmod % 65536) - 4
	                       WHEN 'decimal' THEN (a.atttypmod % 65536) - 4
	                       WHEN 'money'   THEN (a.atttypmod % 65536) - 4
	                       ELSE 0
                         END AS scale,
                         a.attnotnull,
                         a.atttypmod,
                         a.atthasdef,
                         (SELECT substring(pg_get_expr(d.adbin, d.adrelid) for 128)
                            FROM pg_attrdef d
                           WHERE d.adrelid = a.attrelid
                             AND d.adnum = a.attnum
                             AND a.atthasdef
                         ) as default
                    FROM pg_attribute a,
                         pg_class c,
                         pg_type t
                   WHERE c.relname = ".$db->quote($table, 'text')."
                     AND a.atttypid = t.oid
                     AND c.oid = a.attrelid
                     AND NOT a.attisdropped
                     AND a.attnum > 0
                     AND a.attname = ".$db->quote($field_name, 'text')."
                ORDER BY a.attnum";
        $column = $db->queryRow($query, null, MDB2_FETCHMODE_ASSOC);
        if (PEAR::isError($column)) {
            return $column;
        }

        if (empty($column)) {
            return $db->raiseError(MDB2_ERROR_NOT_FOUND, null, null,
                'it was not specified an existing table column', __FUNCTION__);
        }

        $column = array_change_key_case($column, CASE_LOWER);
        $mapped_datatype = $db->datatype->mapNativeDatatype($column);
        if (PEAR::isError($mapped_datatype)) {
            return $mapped_datatype;
        }
        list($types, $length, $unsigned, $fixed) = $mapped_datatype;
        $notnull = false;
        if (!empty($column['attnotnull']) && $column['attnotnull'] == 't') {
            $notnull = true;
        }
        $default = null;
        if ($column['atthasdef'] === 't'
            && !preg_match("/nextval\('([^']+)'/", $column['default'])
        ) {
            $pattern = '/^\'(.*)\'::[\w ]+$/i';
            $default = $column['default'];#substr($column['adsrc'], 1, -1);
            if (is_null($default) && $notnull) {
                $default = '';
            } elseif (!empty($default) && preg_match($pattern, $default)) {
                //remove data type cast
                $default = preg_replace ($pattern, '\\1', $default);
            }
        }
        $autoincrement = false;
        if (preg_match("/nextval\('([^']+)'/", $column['default'], $nextvals)) {
            $autoincrement = true;
        }
        $definition[0] = array('notnull' => $notnull, 'nativetype' => $column['type']);
        if (!is_null($length)) {
            $definition[0]['length'] = $length;
        }
        if (!is_null($unsigned)) {
            $definition[0]['unsigned'] = $unsigned;
        }
        if (!is_null($fixed)) {
            $definition[0]['fixed'] = $fixed;
        }
        if ($default !== false) {
            $definition[0]['default'] = $default;
        }
        if ($autoincrement !== false) {
            $definition[0]['autoincrement'] = $autoincrement;
        }
        foreach ($types as $key => $type) {
            $definition[$key] = $definition[0];
            if ($type == 'clob' || $type == 'blob') {
                unset($definition[$key]['default']);
            }
            $definition[$key]['type'] = $type;
            $definition[$key]['mdb2type'] = $type;
        }
        return $definition;
    }

    // }}}
    // {{{ getTableIndexDefinition()

    /**
     * Get the structure of an index into an array
     *
     * @param string $table_name name of table that should be used in method
     * @param string $index_name name of index that should be used in method
     * @return mixed data array on success, a MDB2 error on failure
     * @access public
     */
    function getTableIndexDefinition($table_name, $index_name)
    {
        $db =& $this->getDBInstance();
        if (PEAR::isError($db)) {
            return $db;
        }
        
        list($schema, $table) = $this->splitTableSchema($table_name);

        $query = 'SELECT relname, indkey FROM pg_index, pg_class';
        $query.= ' WHERE pg_class.oid = pg_index.indexrelid';
        $query.= " AND indisunique != 't' AND indisprimary != 't'";
        $query.= ' AND pg_class.relname = %s';
        $index_name_mdb2 = $db->getIndexName($index_name);
        $row = $db->queryRow(sprintf($query, $db->quote($index_name_mdb2, 'text')), null, MDB2_FETCHMODE_ASSOC);
        if (PEAR::isError($row) || empty($row)) {
            // fallback to the given $index_name, without transformation
            $row = $db->queryRow(sprintf($query, $db->quote($index_name, 'text')), null, MDB2_FETCHMODE_ASSOC);
        }
        if (PEAR::isError($row)) {
            return $row;
        }

        if (empty($row)) {
            return $db->raiseError(MDB2_ERROR_NOT_FOUND, null, null,
                'it was not specified an existing table index', __FUNCTION__);
        }

        $row = array_change_key_case($row, CASE_LOWER);

        $db->loadModule('Manager', null, true);
        $columns = $db->manager->listTableFields($table_name);

        $definition = array();

        $index_column_numbers = explode(' ', $row['indkey']);

        $colpos = 1;
        foreach ($index_column_numbers as $number) {
            $definition['fields'][$columns[($number - 1)]] = array(
                'position' => $colpos++,
                'sorting' => 'ascending',
            );
        }
        return $definition;
    }

    // }}}
    // {{{ getTableConstraintDefinition()

    /**
     * Get the structure of a constraint into an array
     *
     * @param string $table_name      name of table that should be used in method
     * @param string $constraint_name name of constraint that should be used in method
     * @return mixed data array on success, a MDB2 error on failure
     * @access public
     */
    function getTableConstraintDefinition($table_name, $constraint_name)
    {
        $db =& $this->getDBInstance();
        if (PEAR::isError($db)) {
            return $db;
        }
        
        list($schema, $table) = $this->splitTableSchema($table_name);

        $query = "SELECT c.oid,
                         c.conname AS constraint_name,
                         CASE WHEN c.contype = 'c' THEN 1 ELSE 0 END AS \"check\",
                         CASE WHEN c.contype = 'f' THEN 1 ELSE 0 END AS \"foreign\",
                         CASE WHEN c.contype = 'p' THEN 1 ELSE 0 END AS \"primary\",
                         CASE WHEN c.contype = 'u' THEN 1 ELSE 0 END AS \"unique\",
                         CASE WHEN c.condeferrable = 'f' THEN 0 ELSE 1 END AS deferrable,
                         CASE WHEN c.condeferred = 'f' THEN 0 ELSE 1 END AS initiallydeferred,
                         --array_to_string(c.conkey, ' ') AS constraint_key,
                         t.relname AS table_name,
                         t2.relname AS references_table,
                         CASE confupdtype
                           WHEN 'a' THEN 'NO ACTION'
                           WHEN 'r' THEN 'RESTRICT'
                           WHEN 'c' THEN 'CASCADE'
                           WHEN 'n' THEN 'SET NULL'
                           WHEN 'd' THEN 'SET DEFAULT'
                         END AS onupdate,
                         CASE confdeltype
                           WHEN 'a' THEN 'NO ACTION'
                           WHEN 'r' THEN 'RESTRICT'
                           WHEN 'c' THEN 'CASCADE'
                           WHEN 'n' THEN 'SET NULL'
                           WHEN 'd' THEN 'SET DEFAULT'
                         END AS ondelete,
                         CASE confmatchtype
                           WHEN 'u' THEN 'UNSPECIFIED'
                           WHEN 'f' THEN 'FULL'
                           WHEN 'p' THEN 'PARTIAL'
                         END AS match,
                         --array_to_string(c.confkey, ' ') AS fk_constraint_key,
                         consrc
                    FROM pg_constraint c
               LEFT JOIN pg_class t  ON c.conrelid  = t.oid
               LEFT JOIN pg_class t2 ON c.confrelid = t2.oid
                   WHERE c.conname = %s
                     AND t.relname = " . $db->quote($table, 'text');
        $constraint_name_mdb2 = $db->getIndexName($constraint_name);
        $row = $db->queryRow(sprintf($query, $db->quote($constraint_name_mdb2, 'text')), null, MDB2_FETCHMODE_ASSOC);
        if (PEAR::isError($row) || empty($row)) {
            // fallback to the given $index_name, without transformation
            $constraint_name_mdb2 = $constraint_name;
            $row = $db->queryRow(sprintf($query, $db->quote($constraint_name_mdb2, 'text')), null, MDB2_FETCHMODE_ASSOC);
        }
        if (PEAR::isError($row)) {
            return $row;
        }
        $uniqueIndex = false;
        if (empty($row)) {
            // We might be looking for a UNIQUE index that was not created
            // as a constraint but should be treated as such.
            $query = 'SELECT relname AS constraint_name,
                             indkey,
                             0 AS "check",
                             0 AS "foreign",
                             0 AS "primary",
                             1 AS "unique",
                             0 AS deferrable,
                             0 AS initiallydeferred,
                             NULL AS references_table,
                             NULL AS onupdate,
                             NULL AS ondelete,
                             NULL AS match
                        FROM pg_index, pg_class
                       WHERE pg_class.oid = pg_index.indexrelid
                         AND indisunique = \'t\'
                         AND pg_class.relname = %s';
            $constraint_name_mdb2 = $db->getIndexName($constraint_name);
            $row = $db->queryRow(sprintf($query, $db->quote($constraint_name_mdb2, 'text')), null, MDB2_FETCHMODE_ASSOC);
            if (PEAR::isError($row) || empty($row)) {
                // fallback to the given $index_name, without transformation
                $constraint_name_mdb2 = $constraint_name;
                $row = $db->queryRow(sprintf($query, $db->quote($constraint_name_mdb2, 'text')), null, MDB2_FETCHMODE_ASSOC);
            }
            if (PEAR::isError($row)) {
                return $row;
            }
            if (empty($row)) {
                return $db->raiseError(MDB2_ERROR_NOT_FOUND, null, null,
                    $constraint_name . ' is not an existing table constraint', __FUNCTION__);
            }
            $uniqueIndex = true;
        }

        $row = array_change_key_case($row, CASE_LOWER);

        $definition = array(
            'primary' => (boolean)$row['primary'],
            'unique'  => (boolean)$row['unique'],
            'foreign' => (boolean)$row['foreign'],
            'check'   => (boolean)$row['check'],
            'fields'  => array(),
            'references' => array(
                'table'  => $row['references_table'],
                'fields' => array(),
            ),
            'deferrable' => (boolean)$row['deferrable'],
            'initiallydeferred' => (boolean)$row['initiallydeferred'],
            'onupdate' => $row['onupdate'],
            'ondelete' => $row['ondelete'],
            'match'    => $row['match'],
        );

        if ($uniqueIndex) {
            $db->loadModule('Manager', null, true);
            $columns = $db->manager->listTableFields($table_name);
            $index_column_numbers = explode(' ', $row['indkey']);
            $colpos = 1;
            foreach ($index_column_numbers as $number) {
                $definition['fields'][$columns[($number - 1)]] = array(
                    'position' => $colpos++,
                    'sorting'  => 'ascending',
                );
            }
            return $definition;
        }

        $query = 'SELECT a.attname
                    FROM pg_constraint c
               LEFT JOIN pg_class t  ON c.conrelid  = t.oid
               LEFT JOIN pg_attribute a ON a.attrelid = t.oid AND a.attnum = ANY(c.conkey)
                   WHERE c.conname = %s
                     AND t.relname = ' . $db->quote($table, 'text');
        $fields = $db->queryCol(sprintf($query, $db->quote($constraint_name_mdb2, 'text')), null);
        if (PEAR::isError($fields)) {
            return $fields;
        }
        $colpos = 1;
        foreach ($fields as $field) {
            $definition['fields'][$field] = array(
                'position' => $colpos++,
                'sorting' => 'ascending',
            );
        }
        
        if ($definition['foreign']) {
            $query = 'SELECT a.attname
                        FROM pg_constraint c
                   LEFT JOIN pg_class t  ON c.confrelid  = t.oid
                   LEFT JOIN pg_attribute a ON a.attrelid = t.oid AND a.attnum = ANY(c.confkey)
                       WHERE c.conname = %s
                         AND t.relname = ' . $db->quote($definition['references']['table'], 'text');
            $foreign_fields = $db->queryCol(sprintf($query, $db->quote($constraint_name_mdb2, 'text')), null);
            if (PEAR::isError($foreign_fields)) {
                return $foreign_fields;
            }
            $colpos = 1;
            foreach ($foreign_fields as $foreign_field) {
                $definition['references']['fields'][$foreign_field] = array(
                    'position' => $colpos++,
                );
            }
        }
        
        if ($definition['check']) {
            $check_def = $db->queryOne("SELECT pg_get_constraintdef(" . $row['oid'] . ", 't')");
            // ...
        }
        return $definition;
    }

    // }}}
    // {{{ getTriggerDefinition()

    /**
     * Get the structure of a trigger into an array
     *
     * EXPERIMENTAL
     *
     * WARNING: this function is experimental and may change the returned value
     * at any time until labelled as non-experimental
     *
     * @param string $trigger name of trigger that should be used in method
     * @return mixed data array on success, a MDB2 error on failure
     * @access public
     *
     * @TODO: add support for plsql functions and functions with args
     */
    function getTriggerDefinition($trigger)
    {
        $db =& $this->getDBInstance();
        if (PEAR::isError($db)) {
            return $db;
        }

        $query = "SELECT trg.tgname AS trigger_name,
                         tbl.relname AS table_name,
                         CASE
                            WHEN p.proname IS NOT NULL THEN 'EXECUTE PROCEDURE ' || p.proname || '();'
                            ELSE ''
                         END AS trigger_body,
                         CASE trg.tgtype & cast(2 as int2)
                            WHEN 0 THEN 'AFTER'
                            ELSE 'BEFORE'
                         END AS trigger_type,
                         CASE trg.tgtype & cast(28 as int2)
                            WHEN 16 THEN 'UPDATE'
                            WHEN 8 THEN 'DELETE'
                            WHEN 4 THEN 'INSERT'
                            WHEN 20 THEN 'INSERT, UPDATE'
                            WHEN 28 THEN 'INSERT, UPDATE, DELETE'
                            WHEN 24 THEN 'UPDATE, DELETE'
                            WHEN 12 THEN 'INSERT, DELETE'
                         END AS trigger_event,
                         CASE trg.tgenabled
                            WHEN 'O' THEN 't'
                            ELSE trg.tgenabled
                         END AS trigger_enabled,
                         obj_description(trg.oid, 'pg_trigger') AS trigger_comment
                    FROM pg_trigger trg,
                         pg_class tbl,
                         pg_proc p
                   WHERE trg.tgrelid = tbl.oid
                     AND trg.tgfoid = p.oid
                     AND trg.tgname = ". $db->quote($trigger, 'text');
        $types = array(
            'trigger_name'    => 'text',
            'table_name'      => 'text',
            'trigger_body'    => 'text',
            'trigger_type'    => 'text',
            'trigger_event'   => 'text',
            'trigger_comment' => 'text',
            'trigger_enabled' => 'boolean',
        );
        return $db->queryRow($query, $types, MDB2_FETCHMODE_ASSOC);
    }
    
    // }}}
    // {{{ tableInfo()

    /**
     * Returns information about a table or a result set
     *
     * NOTE: only supports 'table' and 'flags' if <var>$result</var>
     * is a table name.
     *
     * @param object|string  $result  MDB2_result object from a query or a
     *                                 string containing the name of a table.
     *                                 While this also accepts a query result
     *                                 resource identifier, this behavior is
     *                                 deprecated.
     * @param int            $mode    a valid tableInfo mode
     *
     * @return array  an associative array with the information requested.
     *                 A MDB2_Error object on failure.
     *
     * @see MDB2_Driver_Common::tableInfo()
     */
    function tableInfo($result, $mode = null)
    {
        if (is_string($result)) {
           return parent::tableInfo($result, $mode);
        }

        $db =& $this->getDBInstance();
        if (PEAR::isError($db)) {
            return $db;
        }

        $resource = MDB2::isResultCommon($result) ? $result->getResource() : $result;
        if (!is_resource($resource)) {
            return $db->raiseError(MDB2_ERROR_NEED_MORE_DATA, null, null,
                'Could not generate result resource', __FUNCTION__);
        }

        if ($db->options['portability'] & MDB2_PORTABILITY_FIX_CASE) {
            if ($db->options['field_case'] == CASE_LOWER) {
                $case_func = 'strtolower';
            } else {
                $case_func = 'strtoupper';
            }
        } else {
            $case_func = 'strval';
        }

        $count = @pg_num_fields($resource);
        $res   = array();

        if ($mode) {
            $res['num_fields'] = $count;
        }

        $db->loadModule('Datatype', null, true);
        for ($i = 0; $i < $count; $i++) {
            $res[$i] = array(
                'table' => function_exists('pg_field_table') ? @pg_field_table($resource, $i) : '',
                'name'  => $case_func(@pg_field_name($resource, $i)),
                'type'  => @pg_field_type($resource, $i),
                'length' => @pg_field_size($resource, $i),
                'flags' => '',
            );
            $mdb2type_info = $db->datatype->mapNativeDatatype($res[$i]);
            if (PEAR::isError($mdb2type_info)) {
               return $mdb2type_info;
            }
            $res[$i]['mdb2type'] = $mdb2type_info[0][0];
            if ($mode & MDB2_TABLEINFO_ORDER) {
                $res['order'][$res[$i]['name']] = $i;
            }
            if ($mode & MDB2_TABLEINFO_ORDERTABLE) {
                $res['ordertable'][$res[$i]['table']][$res[$i]['name']] = $i;
            }
        }

        return $res;
    }
}
?><|MERGE_RESOLUTION|>--- conflicted
+++ resolved
@@ -45,11 +45,7 @@
 //
 // $Id: pgsql.php,v 1.75 2008/08/22 16:36:20 quipo Exp $
 
-<<<<<<< HEAD
-require_once 'MDB2/Driver/Reverse/Common.php';
-=======
 oc_require_once('MDB2/Driver/Reverse/Common.php');
->>>>>>> 77c423d2
 
 /**
  * MDB2 PostGreSQL driver for the schema reverse engineering module
