# SOME DESCRIPTIVE TITLE.
# Copyright (C) YEAR THE PACKAGE'S COPYRIGHT HOLDER
# This file is distributed under the same license as the PACKAGE package.
# 
# Translators:
<<<<<<< HEAD
#   <joan@montane.cat>, 2012.
#  <rcalvoi@yahoo.com>, 2013.
#   <rcalvoi@yahoo.com>, 2011-2013.
#  <sacoo2@hotmail.com>, 2013.
=======
# rogerc <rcalvoi@yahoo.com>, 2013
>>>>>>> 6163a856
msgid ""
msgstr ""
"Project-Id-Version: ownCloud\n"
"Report-Msgid-Bugs-To: http://bugs.owncloud.org/\n"
<<<<<<< HEAD
"POT-Creation-Date: 2013-04-17 02:20+0200\n"
"PO-Revision-Date: 2013-04-17 00:21+0000\n"
"Last-Translator: I Robot <owncloud-bot@tmit.eu>\n"
=======
"POT-Creation-Date: 2013-05-01 01:59+0200\n"
"PO-Revision-Date: 2013-04-30 21:50+0000\n"
"Last-Translator: rogerc <rcalvoi@yahoo.com>\n"
>>>>>>> 6163a856
"Language-Team: Catalan (http://www.transifex.com/projects/p/owncloud/language/ca/)\n"
"MIME-Version: 1.0\n"
"Content-Type: text/plain; charset=UTF-8\n"
"Content-Transfer-Encoding: 8bit\n"
"Language: ca\n"
"Plural-Forms: nplurals=2; plural=(n != 1);\n"

#: ajax/share.php:97
#, php-format
msgid "User %s shared a file with you"
msgstr "L'usuari %s ha compartit un fitxer amb vós"

#: ajax/share.php:99
#, php-format
msgid "User %s shared a folder with you"
msgstr "L'usuari %s ha compartit una carpeta amb vós"

#: ajax/share.php:101
#, php-format
msgid ""
"User %s shared the file \"%s\" with you. It is available for download here: "
"%s"
msgstr "L'usuari %s ha compartit el fitxer \"%s\" amb vós. Està disponible per a la descàrrega a: %s"

#: ajax/share.php:104
#, php-format
msgid ""
"User %s shared the folder \"%s\" with you. It is available for download "
"here: %s"
msgstr "L'usuari %s ha compartit la carpeta \"%s\" amb vós. Està disponible per a la descàrrega a: %s"

#: ajax/vcategories/add.php:26 ajax/vcategories/edit.php:25
msgid "Category type not provided."
msgstr "No s'ha especificat el tipus de categoria."

#: ajax/vcategories/add.php:30
msgid "No category to add?"
msgstr "No voleu afegir cap categoria?"

#: ajax/vcategories/add.php:37
#, php-format
msgid "This category already exists: %s"
msgstr "Aquesta categoria ja existeix: %s"

#: ajax/vcategories/addToFavorites.php:26 ajax/vcategories/delete.php:27
#: ajax/vcategories/favorites.php:24
#: ajax/vcategories/removeFromFavorites.php:26
msgid "Object type not provided."
msgstr "No s'ha proporcionat el tipus d'objecte."

#: ajax/vcategories/addToFavorites.php:30
#: ajax/vcategories/removeFromFavorites.php:30
#, php-format
msgid "%s ID not provided."
msgstr "No s'ha proporcionat la ID %s."

#: ajax/vcategories/addToFavorites.php:35
#, php-format
msgid "Error adding %s to favorites."
msgstr "Error en afegir %s als preferits."

#: ajax/vcategories/delete.php:35 js/oc-vcategories.js:136
msgid "No categories selected for deletion."
msgstr "No hi ha categories per eliminar."

#: ajax/vcategories/removeFromFavorites.php:35
#, php-format
msgid "Error removing %s from favorites."
msgstr "Error en eliminar %s dels preferits."

#: js/config.php:34
msgid "Sunday"
msgstr "Diumenge"

#: js/config.php:35
msgid "Monday"
msgstr "Dilluns"

#: js/config.php:36
msgid "Tuesday"
msgstr "Dimarts"

#: js/config.php:37
msgid "Wednesday"
msgstr "Dimecres"

#: js/config.php:38
msgid "Thursday"
msgstr "Dijous"

#: js/config.php:39
msgid "Friday"
msgstr "Divendres"

#: js/config.php:40
msgid "Saturday"
msgstr "Dissabte"

#: js/config.php:45
msgid "January"
msgstr "Gener"

#: js/config.php:46
msgid "February"
msgstr "Febrer"

#: js/config.php:47
msgid "March"
msgstr "Març"

#: js/config.php:48
msgid "April"
msgstr "Abril"

#: js/config.php:49
msgid "May"
msgstr "Maig"

#: js/config.php:50
msgid "June"
msgstr "Juny"

#: js/config.php:51
msgid "July"
msgstr "Juliol"

#: js/config.php:52
msgid "August"
msgstr "Agost"

#: js/config.php:53
msgid "September"
msgstr "Setembre"

#: js/config.php:54
msgid "October"
msgstr "Octubre"

#: js/config.php:55
msgid "November"
msgstr "Novembre"

#: js/config.php:56
msgid "December"
msgstr "Desembre"

#: js/js.js:286
msgid "Settings"
msgstr "Arranjament"

#: js/js.js:718
msgid "seconds ago"
msgstr "segons enrere"

#: js/js.js:719
msgid "1 minute ago"
msgstr "fa 1 minut"

#: js/js.js:720
msgid "{minutes} minutes ago"
msgstr "fa {minutes} minuts"

#: js/js.js:721
msgid "1 hour ago"
msgstr "fa 1 hora"

#: js/js.js:722
msgid "{hours} hours ago"
msgstr "fa {hours} hores"

#: js/js.js:723
msgid "today"
msgstr "avui"

#: js/js.js:724
msgid "yesterday"
msgstr "ahir"

#: js/js.js:725
msgid "{days} days ago"
msgstr "fa {days} dies"

#: js/js.js:726
msgid "last month"
msgstr "el mes passat"

#: js/js.js:727
msgid "{months} months ago"
msgstr "fa {months} mesos"

#: js/js.js:728
msgid "months ago"
msgstr "mesos enrere"

#: js/js.js:729
msgid "last year"
msgstr "l'any passat"

#: js/js.js:730
msgid "years ago"
msgstr "anys enrere"

#: js/oc-dialogs.js:117 js/oc-dialogs.js:247
msgid "Ok"
msgstr "D'acord"

#: js/oc-dialogs.js:121 js/oc-dialogs.js:189 js/oc-dialogs.js:240
msgid "Cancel"
msgstr "Cancel·la"

#: js/oc-dialogs.js:185
msgid "Choose"
msgstr "Escull"

#: js/oc-dialogs.js:215
msgid "Yes"
msgstr "Sí"

#: js/oc-dialogs.js:222
msgid "No"
msgstr "No"

#: js/oc-vcategories.js:5 js/oc-vcategories.js:85 js/oc-vcategories.js:102
#: js/oc-vcategories.js:117 js/oc-vcategories.js:132 js/oc-vcategories.js:162
msgid "The object type is not specified."
msgstr "No s'ha especificat el tipus d'objecte."

#: js/oc-vcategories.js:14 js/oc-vcategories.js:80 js/oc-vcategories.js:95
#: js/oc-vcategories.js:110 js/oc-vcategories.js:125 js/oc-vcategories.js:136
#: js/oc-vcategories.js:172 js/oc-vcategories.js:189 js/oc-vcategories.js:195
#: js/oc-vcategories.js:199 js/share.js:136 js/share.js:143 js/share.js:577
#: js/share.js:589
msgid "Error"
msgstr "Error"

#: js/oc-vcategories.js:179
msgid "The app name is not specified."
msgstr "No s'ha especificat el nom de l'aplicació."

#: js/oc-vcategories.js:194
msgid "The required file {file} is not installed!"
msgstr "El fitxer requerit {file} no està instal·lat!"

#: js/share.js:30 js/share.js:45 js/share.js:87
msgid "Shared"
msgstr "Compartit"

#: js/share.js:90
msgid "Share"
msgstr "Comparteix"

#: js/share.js:125 js/share.js:617
msgid "Error while sharing"
msgstr "Error en compartir"

#: js/share.js:136
msgid "Error while unsharing"
msgstr "Error en deixar de compartir"

#: js/share.js:143
msgid "Error while changing permissions"
msgstr "Error en canviar els permisos"

#: js/share.js:152
msgid "Shared with you and the group {group} by {owner}"
msgstr "Compartit amb vos i amb el grup {group} per {owner}"

#: js/share.js:154
msgid "Shared with you by {owner}"
msgstr "Compartit amb vos per {owner}"

#: js/share.js:159
msgid "Share with"
msgstr "Comparteix amb"

#: js/share.js:164
msgid "Share with link"
msgstr "Comparteix amb enllaç"

#: js/share.js:167
msgid "Password protect"
msgstr "Protegir amb contrasenya"

#: js/share.js:169 templates/installation.php:54 templates/login.php:35
msgid "Password"
msgstr "Contrasenya"

#: js/share.js:173
msgid "Email link to person"
msgstr "Enllaç per correu electrónic amb la persona"

#: js/share.js:174
msgid "Send"
msgstr "Envia"

#: js/share.js:178
msgid "Set expiration date"
msgstr "Estableix la data d'expiració"

#: js/share.js:179
msgid "Expiration date"
msgstr "Data d'expiració"

#: js/share.js:211
msgid "Share via email:"
msgstr "Comparteix per correu electrònic"

#: js/share.js:213
msgid "No people found"
msgstr "No s'ha trobat ningú"

#: js/share.js:251
msgid "Resharing is not allowed"
msgstr "No es permet compartir de nou"

#: js/share.js:287
msgid "Shared in {item} with {user}"
msgstr "Compartit en {item} amb {user}"

#: js/share.js:308
msgid "Unshare"
msgstr "Deixa de compartir"

#: js/share.js:320
msgid "can edit"
msgstr "pot editar"

#: js/share.js:322
msgid "access control"
msgstr "control d'accés"

#: js/share.js:325
msgid "create"
msgstr "crea"

#: js/share.js:328
msgid "update"
msgstr "actualitza"

#: js/share.js:331
msgid "delete"
msgstr "elimina"

#: js/share.js:334
msgid "share"
msgstr "comparteix"

#: js/share.js:368 js/share.js:564
msgid "Password protected"
msgstr "Protegeix amb contrasenya"

#: js/share.js:577
msgid "Error unsetting expiration date"
msgstr "Error en eliminar la data d'expiració"

#: js/share.js:589
msgid "Error setting expiration date"
msgstr "Error en establir la data d'expiració"

#: js/share.js:604
msgid "Sending ..."
msgstr "Enviant..."

#: js/share.js:615
msgid "Email sent"
msgstr "El correu electrónic s'ha enviat"

#: js/update.js:14
msgid ""
"The update was unsuccessful. Please report this issue to the <a "
"href=\"https://github.com/owncloud/core/issues\" target=\"_blank\">ownCloud "
"community</a>."
msgstr "L'actualització ha estat incorrecte. Comuniqueu aquest error a <a href=\"https://github.com/owncloud/core/issues\" target=\"_blank\">la comunitat ownCloud</a>."

#: js/update.js:18
msgid "The update was successful. Redirecting you to ownCloud now."
msgstr "L'actualització ha estat correcte. Ara us redirigim a ownCloud."

#: lostpassword/controller.php:48
msgid "ownCloud password reset"
msgstr "estableix de nou la contrasenya Owncloud"

#: lostpassword/templates/email.php:2
msgid "Use the following link to reset your password: {link}"
msgstr "Useu l'enllaç següent per restablir la contrasenya: {link}"

<<<<<<< HEAD
#: lostpassword/templates/lostpassword.php:3
=======
#: lostpassword/templates/lostpassword.php:4
msgid ""
"The link to reset your password has been sent to your email.<br>If you do "
"not receive it within a reasonable amount of time, check your spam/junk "
"folders.<br>If it is not there ask your local administrator ."
msgstr "L'enllaç per reiniciar la vostra contrasenya s'ha enviat al vostre correu.<br>Si no el rebeu en un temps raonable comproveu les carpetes de spam. <br>Si no és allà, pregunteu a l'administrador local."

#: lostpassword/templates/lostpassword.php:12
msgid "Request failed!<br>Did you make sure your email/username was right?"
msgstr "La petició ha fallat!<br>Esteu segur que el correu/nom d'usuari és correcte?"

#: lostpassword/templates/lostpassword.php:15
>>>>>>> 6163a856
msgid "You will receive a link to reset your password via Email."
msgstr "Rebreu un enllaç al correu electrònic per reiniciar la contrasenya."

#: lostpassword/templates/lostpassword.php:5
msgid "Reset email send."
msgstr "S'ha enviat el correu reinicialització"

#: lostpassword/templates/lostpassword.php:8
msgid "Request failed!"
msgstr "El requeriment ha fallat!"

#: lostpassword/templates/lostpassword.php:11 templates/installation.php:48
#: templates/login.php:28
msgid "Username"
msgstr "Nom d'usuari"

#: lostpassword/templates/lostpassword.php:14
msgid "Request reset"
msgstr "Sol·licita reinicialització"

#: lostpassword/templates/resetpassword.php:4
msgid "Your password was reset"
msgstr "La vostra contrasenya s'ha reinicialitzat"

#: lostpassword/templates/resetpassword.php:5
msgid "To login page"
msgstr "A la pàgina d'inici de sessió"

#: lostpassword/templates/resetpassword.php:8
msgid "New password"
msgstr "Contrasenya nova"

#: lostpassword/templates/resetpassword.php:11
msgid "Reset password"
msgstr "Reinicialitza la contrasenya"

#: strings.php:5
msgid "Personal"
msgstr "Personal"

#: strings.php:6
msgid "Users"
msgstr "Usuaris"

#: strings.php:7
msgid "Apps"
msgstr "Aplicacions"

#: strings.php:8
msgid "Admin"
msgstr "Administrador"

#: strings.php:9
msgid "Help"
msgstr "Ajuda"

#: templates/403.php:12
msgid "Access forbidden"
msgstr "Accés prohibit"

#: templates/404.php:12
msgid "Cloud not found"
msgstr "No s'ha trobat el núvol"

#: templates/edit_categories_dialog.php:4
msgid "Edit categories"
msgstr "Edita les categories"

#: templates/edit_categories_dialog.php:16
msgid "Add"
msgstr "Afegeix"

#: templates/installation.php:24 templates/installation.php:31
#: templates/installation.php:38
msgid "Security Warning"
msgstr "Avís de seguretat"

#: templates/installation.php:25
msgid "Your PHP version is vulnerable to the NULL Byte attack (CVE-2006-7243)"
msgstr "La versió de PHP que useu és vulnerable a l'atac per NULL Byte (CVE-2006-7243)"

#: templates/installation.php:26
msgid "Please update your PHP installation to use ownCloud securely."
msgstr "Actualitzeu la instal·lació de PHP per usar ownCloud de forma segura."

#: templates/installation.php:32
msgid ""
"No secure random number generator is available, please enable the PHP "
"OpenSSL extension."
msgstr "No està disponible el generador de nombres aleatoris segurs, habiliteu l'extensió de PHP OpenSSL."

#: templates/installation.php:33
msgid ""
"Without a secure random number generator an attacker may be able to predict "
"password reset tokens and take over your account."
msgstr "Sense un generador de nombres aleatoris segurs un atacant podria predir els senyals per restablir la contrasenya i prendre-us el compte."

#: templates/installation.php:39
msgid ""
"Your data directory and files are probably accessible from the internet "
"because the .htaccess file does not work."
msgstr "La carpeta de dades i els seus fitxers probablement són accessibles des d'internet perquè el fitxer .htaccess no funciona."

#: templates/installation.php:40
msgid ""
"For information how to properly configure your server, please see the <a "
"href=\"http://doc.owncloud.org/server/5.0/admin_manual/installation.html\" "
"target=\"_blank\">documentation</a>."
msgstr "Per més informació sobre com configurar correctament el servidor, mireu la <a href=\"http://doc.owncloud.org/server/5.0/admin_manual/installation.html\" target=\"_blank\">documentació</a>."

#: templates/installation.php:44
msgid "Create an <strong>admin account</strong>"
msgstr "Crea un <strong>compte d'administrador</strong>"

#: templates/installation.php:62
msgid "Advanced"
msgstr "Avançat"

#: templates/installation.php:64
msgid "Data folder"
msgstr "Carpeta de dades"

#: templates/installation.php:73
msgid "Configure the database"
msgstr "Configura la base de dades"

#: templates/installation.php:78 templates/installation.php:90
#: templates/installation.php:101 templates/installation.php:112
#: templates/installation.php:124
msgid "will be used"
msgstr "s'usarà"

#: templates/installation.php:136
msgid "Database user"
msgstr "Usuari de la base de dades"

#: templates/installation.php:143
msgid "Database password"
msgstr "Contrasenya de la base de dades"

#: templates/installation.php:148
msgid "Database name"
msgstr "Nom de la base de dades"

#: templates/installation.php:158
msgid "Database tablespace"
msgstr "Espai de taula de la base de dades"

#: templates/installation.php:165
msgid "Database host"
msgstr "Ordinador central de la base de dades"

#: templates/installation.php:171
msgid "Finish setup"
msgstr "Acaba la configuració"

#: templates/layout.guest.php:40
msgid "web services under your control"
msgstr "controleu els vostres serveis web"

<<<<<<< HEAD
#: templates/layout.user.php:58
=======
#: templates/layout.user.php:36
#, php-format
msgid "%s is available. Get more information on how to update."
msgstr "%s està disponible. Obtingueu més informació de com actualitzar."

#: templates/layout.user.php:61
>>>>>>> 6163a856
msgid "Log out"
msgstr "Surt"

#: templates/login.php:10
msgid "Automatic logon rejected!"
msgstr "L'ha rebutjat l'acceditació automàtica!"

#: templates/login.php:11
msgid ""
"If you did not change your password recently, your account may be "
"compromised!"
msgstr "Se no heu canviat la contrasenya recentment el vostre compte pot estar compromès!"

#: templates/login.php:13
msgid "Please change your password to secure your account again."
msgstr "Canvieu la contrasenya de nou per assegurar el vostre compte."

#: templates/login.php:19
msgid "Lost your password?"
msgstr "Heu perdut la contrasenya?"

#: templates/login.php:41
msgid "remember"
msgstr "recorda'm"

#: templates/login.php:43
msgid "Log in"
msgstr "Inici de sessió"

#: templates/login.php:49
msgid "Alternative Logins"
msgstr "Acreditacions alternatives"

#: templates/part.pagenavi.php:3
msgid "prev"
msgstr "anterior"

#: templates/part.pagenavi.php:20
msgid "next"
msgstr "següent"

#: templates/update.php:3
#, php-format
msgid "Updating ownCloud to version %s, this may take a while."
msgstr "S'està actualitzant ownCloud a la versió %s, pot trigar una estona."<|MERGE_RESOLUTION|>--- conflicted
+++ resolved
@@ -3,27 +3,14 @@
 # This file is distributed under the same license as the PACKAGE package.
 # 
 # Translators:
-<<<<<<< HEAD
-#   <joan@montane.cat>, 2012.
-#  <rcalvoi@yahoo.com>, 2013.
-#   <rcalvoi@yahoo.com>, 2011-2013.
-#  <sacoo2@hotmail.com>, 2013.
-=======
 # rogerc <rcalvoi@yahoo.com>, 2013
->>>>>>> 6163a856
 msgid ""
 msgstr ""
 "Project-Id-Version: ownCloud\n"
 "Report-Msgid-Bugs-To: http://bugs.owncloud.org/\n"
-<<<<<<< HEAD
-"POT-Creation-Date: 2013-04-17 02:20+0200\n"
-"PO-Revision-Date: 2013-04-17 00:21+0000\n"
-"Last-Translator: I Robot <owncloud-bot@tmit.eu>\n"
-=======
 "POT-Creation-Date: 2013-05-01 01:59+0200\n"
 "PO-Revision-Date: 2013-04-30 21:50+0000\n"
 "Last-Translator: rogerc <rcalvoi@yahoo.com>\n"
->>>>>>> 6163a856
 "Language-Team: Catalan (http://www.transifex.com/projects/p/owncloud/language/ca/)\n"
 "MIME-Version: 1.0\n"
 "Content-Type: text/plain; charset=UTF-8\n"
@@ -172,7 +159,7 @@
 
 #: js/js.js:286
 msgid "Settings"
-msgstr "Arranjament"
+msgstr "Configuració"
 
 #: js/js.js:718
 msgid "seconds ago"
@@ -307,7 +294,7 @@
 msgid "Password protect"
 msgstr "Protegir amb contrasenya"
 
-#: js/share.js:169 templates/installation.php:54 templates/login.php:35
+#: js/share.js:169 templates/installation.php:54 templates/login.php:26
 msgid "Password"
 msgstr "Contrasenya"
 
@@ -410,9 +397,6 @@
 msgid "Use the following link to reset your password: {link}"
 msgstr "Useu l'enllaç següent per restablir la contrasenya: {link}"
 
-<<<<<<< HEAD
-#: lostpassword/templates/lostpassword.php:3
-=======
 #: lostpassword/templates/lostpassword.php:4
 msgid ""
 "The link to reset your password has been sent to your email.<br>If you do "
@@ -425,24 +409,15 @@
 msgstr "La petició ha fallat!<br>Esteu segur que el correu/nom d'usuari és correcte?"
 
 #: lostpassword/templates/lostpassword.php:15
->>>>>>> 6163a856
 msgid "You will receive a link to reset your password via Email."
 msgstr "Rebreu un enllaç al correu electrònic per reiniciar la contrasenya."
 
-#: lostpassword/templates/lostpassword.php:5
-msgid "Reset email send."
-msgstr "S'ha enviat el correu reinicialització"
-
-#: lostpassword/templates/lostpassword.php:8
-msgid "Request failed!"
-msgstr "El requeriment ha fallat!"
-
-#: lostpassword/templates/lostpassword.php:11 templates/installation.php:48
-#: templates/login.php:28
+#: lostpassword/templates/lostpassword.php:18 templates/installation.php:48
+#: templates/login.php:19
 msgid "Username"
 msgstr "Nom d'usuari"
 
-#: lostpassword/templates/lostpassword.php:14
+#: lostpassword/templates/lostpassword.php:21
 msgid "Request reset"
 msgstr "Sol·licita reinicialització"
 
@@ -476,7 +451,7 @@
 
 #: strings.php:8
 msgid "Admin"
-msgstr "Administrador"
+msgstr "Administració"
 
 #: strings.php:9
 msgid "Help"
@@ -548,37 +523,37 @@
 msgid "Data folder"
 msgstr "Carpeta de dades"
 
-#: templates/installation.php:73
+#: templates/installation.php:74
 msgid "Configure the database"
 msgstr "Configura la base de dades"
 
-#: templates/installation.php:78 templates/installation.php:90
-#: templates/installation.php:101 templates/installation.php:112
-#: templates/installation.php:124
+#: templates/installation.php:79 templates/installation.php:91
+#: templates/installation.php:102 templates/installation.php:113
+#: templates/installation.php:125
 msgid "will be used"
 msgstr "s'usarà"
 
-#: templates/installation.php:136
+#: templates/installation.php:137
 msgid "Database user"
 msgstr "Usuari de la base de dades"
 
-#: templates/installation.php:143
+#: templates/installation.php:144
 msgid "Database password"
 msgstr "Contrasenya de la base de dades"
 
-#: templates/installation.php:148
+#: templates/installation.php:149
 msgid "Database name"
 msgstr "Nom de la base de dades"
 
-#: templates/installation.php:158
+#: templates/installation.php:159
 msgid "Database tablespace"
 msgstr "Espai de taula de la base de dades"
 
-#: templates/installation.php:165
+#: templates/installation.php:166
 msgid "Database host"
 msgstr "Ordinador central de la base de dades"
 
-#: templates/installation.php:171
+#: templates/installation.php:172
 msgid "Finish setup"
 msgstr "Acaba la configuració"
 
@@ -586,46 +561,42 @@
 msgid "web services under your control"
 msgstr "controleu els vostres serveis web"
 
-<<<<<<< HEAD
-#: templates/layout.user.php:58
-=======
 #: templates/layout.user.php:36
 #, php-format
 msgid "%s is available. Get more information on how to update."
 msgstr "%s està disponible. Obtingueu més informació de com actualitzar."
 
 #: templates/layout.user.php:61
->>>>>>> 6163a856
 msgid "Log out"
 msgstr "Surt"
 
-#: templates/login.php:10
+#: templates/login.php:9
 msgid "Automatic logon rejected!"
 msgstr "L'ha rebutjat l'acceditació automàtica!"
 
-#: templates/login.php:11
+#: templates/login.php:10
 msgid ""
 "If you did not change your password recently, your account may be "
 "compromised!"
 msgstr "Se no heu canviat la contrasenya recentment el vostre compte pot estar compromès!"
 
-#: templates/login.php:13
+#: templates/login.php:12
 msgid "Please change your password to secure your account again."
 msgstr "Canvieu la contrasenya de nou per assegurar el vostre compte."
 
-#: templates/login.php:19
+#: templates/login.php:34
 msgid "Lost your password?"
 msgstr "Heu perdut la contrasenya?"
 
-#: templates/login.php:41
+#: templates/login.php:39
 msgid "remember"
 msgstr "recorda'm"
 
-#: templates/login.php:43
+#: templates/login.php:41
 msgid "Log in"
 msgstr "Inici de sessió"
 
-#: templates/login.php:49
+#: templates/login.php:47
 msgid "Alternative Logins"
 msgstr "Acreditacions alternatives"
 
