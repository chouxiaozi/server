# SOME DESCRIPTIVE TITLE.
# Copyright (C) YEAR THE PACKAGE'S COPYRIGHT HOLDER
# This file is distributed under the same license as the PACKAGE package.
# 
# Translators:
# Dr. ROX  <to.dr.rox@gmail.com>, 2011, 2012.
msgid ""
msgstr ""
"Project-Id-Version: ownCloud\n"
"Report-Msgid-Bugs-To: http://bugs.owncloud.org/\n"
<<<<<<< HEAD
"POT-Creation-Date: 2012-06-06 00:12+0200\n"
"PO-Revision-Date: 2012-06-05 22:15+0000\n"
"Last-Translator: icewind <icewind1991@gmail.com>\n"
"Language-Team: Lithuanian (Lithuania) (http://www.transifex.net/projects/p/owncloud/language/lt_LT/)\n"
=======
"POT-Creation-Date: 2012-08-24 02:02+0200\n"
"PO-Revision-Date: 2012-08-23 07:15+0000\n"
"Last-Translator: Dr. ROX <to.dr.rox@gmail.com>\n"
"Language-Team: Lithuanian (Lithuania) (http://www.transifex.com/projects/p/owncloud/language/lt_LT/)\n"
>>>>>>> 46d6fd15
"MIME-Version: 1.0\n"
"Content-Type: text/plain; charset=UTF-8\n"
"Content-Transfer-Encoding: 8bit\n"
"Language: lt_LT\n"
"Plural-Forms: nplurals=3; plural=(n%10==1 && n%100!=11 ? 0 : n%10>=2 && (n%100<10 || n%100>=20) ? 1 : 2)\n"

#: ajax/apps/ocs.php:23
msgid "Unable to load list from App Store"
msgstr "Neįmanoma įkelti sąrašo iš Programų Katalogo"

#: ajax/lostpassword.php:14
msgid "Email saved"
<<<<<<< HEAD
msgstr ""

#: ajax/lostpassword.php:16
msgid "Invalid email"
msgstr ""
=======
msgstr "El. paštas išsaugotas"

#: ajax/lostpassword.php:16
msgid "Invalid email"
msgstr "Netinkamas el. paštas"
>>>>>>> 46d6fd15

#: ajax/openid.php:16
msgid "OpenID Changed"
msgstr "OpenID pakeistas"

<<<<<<< HEAD
#: ajax/openid.php:17 ajax/setlanguage.php:19 ajax/setlanguage.php:22
msgid "Invalid request"
msgstr "Klaidinga užklausa"

#: ajax/setlanguage.php:17
msgid "Language changed"
msgstr "Kalba pakeista"

#: js/apps.js:31 js/apps.js:67
msgid "Disable"
msgstr ""

#: js/apps.js:31 js/apps.js:54
msgid "Enable"
msgstr ""

#: js/personal.js:69
msgid "Saving..."
msgstr ""

#: personal.php:40 personal.php:41
msgid "__language_name__"
msgstr "Kalba"

#: templates/admin.php:13
msgid "Log"
msgstr "Žurnalas"

#: templates/admin.php:40
msgid "More"
msgstr "Daugiau"
=======
#: ajax/openid.php:18 ajax/setlanguage.php:20 ajax/setlanguage.php:23
msgid "Invalid request"
msgstr "Klaidinga užklausa"

#: ajax/removeuser.php:13 ajax/setquota.php:18 ajax/togglegroups.php:18
msgid "Authentication error"
msgstr ""

#: ajax/setlanguage.php:18
msgid "Language changed"
msgstr "Kalba pakeista"

#: js/apps.js:18
msgid "Error"
msgstr "Klaida"

#: js/apps.js:39 js/apps.js:73
msgid "Disable"
msgstr "Išjungti"

#: js/apps.js:39 js/apps.js:62
msgid "Enable"
msgstr "Įjungti"

#: js/personal.js:69
msgid "Saving..."
msgstr "Saugoma.."

#: personal.php:46 personal.php:47
msgid "__language_name__"
msgstr "Kalba"

#: templates/admin.php:14
msgid "Security Warning"
msgstr "Saugumo įspėjimas"

#: templates/admin.php:29
msgid "Cron"
msgstr "Cron"

#: templates/admin.php:31
msgid "execute one task with each page loaded"
msgstr ""

#: templates/admin.php:33
msgid "cron.php is registered at a webcron service"
msgstr ""
>>>>>>> 46d6fd15

#: templates/admin.php:35
msgid "use systems cron service"
msgstr "naudoti sistemos cron servisą"

#: templates/admin.php:39
msgid "Log"
msgstr "Žurnalas"

#: templates/admin.php:67
msgid "More"
msgstr "Daugiau"

#: templates/apps.php:10
msgid "Add your App"
msgstr "Pridėti programėlę"

#: templates/apps.php:26
msgid "Select an App"
msgstr "Pasirinkite programą"

<<<<<<< HEAD
#: templates/apps.php:25
msgid "See application page at apps.owncloud.com"
msgstr ""

#: templates/apps.php:26
msgid "-licensed"
msgstr "-licencijuota"

#: templates/apps.php:26
=======
#: templates/apps.php:29
msgid "See application page at apps.owncloud.com"
msgstr ""

#: templates/apps.php:30
msgid "-licensed"
msgstr "-licencijuota"

#: templates/apps.php:30
>>>>>>> 46d6fd15
msgid "by"
msgstr ""

#: templates/help.php:8
msgid "Documentation"
msgstr "Dokumentacija"

#: templates/help.php:9
msgid "Managing Big Files"
msgstr ""

#: templates/help.php:10
msgid "Ask a question"
msgstr "Užduoti klausimą"

#: templates/help.php:22
msgid "Problems connecting to help database."
msgstr "Problemos jungiantis prie duomenų bazės"

#: templates/help.php:23
msgid "Go there manually."
msgstr ""

#: templates/help.php:31
msgid "Answer"
msgstr "Atsakyti"

#: templates/personal.php:8
msgid "You use"
msgstr "Jūs naudojate"

#: templates/personal.php:8
msgid "of the available"
msgstr "iš galimų"

#: templates/personal.php:12
msgid "Desktop and Mobile Syncing Clients"
msgstr ""

#: templates/personal.php:13
msgid "Download"
msgstr "Atsisiųsti"

#: templates/personal.php:19
msgid "Your password got changed"
msgstr "Jūsų slaptažodis buvo pakeistas"

#: templates/personal.php:20
msgid "Unable to change your password"
msgstr "Neįmanoma pakeisti slaptažodžio"

#: templates/personal.php:21
msgid "Current password"
msgstr "Dabartinis slaptažodis"

#: templates/personal.php:22
msgid "New password"
msgstr "Naujas slaptažodis"

#: templates/personal.php:23
msgid "show"
msgstr "rodyti"

#: templates/personal.php:24
msgid "Change password"
msgstr "Pakeisti slaptažodį"

#: templates/personal.php:30
msgid "Email"
msgstr "El. paštas"

#: templates/personal.php:31
msgid "Your email address"
msgstr "Jūsų el. pašto adresas"

#: templates/personal.php:32
msgid "Fill in an email address to enable password recovery"
msgstr "Pamiršto slaptažodžio atkūrimui įveskite savo el. pašto adresą"

#: templates/personal.php:38 templates/personal.php:39
msgid "Language"
msgstr "Kalba"

#: templates/personal.php:44
msgid "Help translate"
msgstr "Padėkite išversti"

#: templates/personal.php:51
msgid "use this address to connect to your ownCloud in your file manager"
msgstr "naudokite šį adresą, jei norite pasiekti savo ownCloud per failų tvarkyklę"

#: templates/users.php:21 templates/users.php:76
msgid "Name"
msgstr "Vardas"

#: templates/users.php:23 templates/users.php:77
msgid "Password"
msgstr "Slaptažodis"

#: templates/users.php:26 templates/users.php:78 templates/users.php:98
msgid "Groups"
msgstr "Grupės"

#: templates/users.php:32
msgid "Create"
msgstr "Sukurti"

#: templates/users.php:35
msgid "Default Quota"
msgstr "Numatytoji kvota"

#: templates/users.php:55 templates/users.php:138
msgid "Other"
msgstr "Kita"
<<<<<<< HEAD
=======

#: templates/users.php:80 templates/users.php:112
msgid "Group Admin"
msgstr ""
>>>>>>> 46d6fd15

#: templates/users.php:82
msgid "Quota"
msgstr "Limitas"

#: templates/users.php:146
msgid "Delete"
msgstr "Ištrinti"<|MERGE_RESOLUTION|>--- conflicted
+++ resolved
@@ -8,17 +8,10 @@
 msgstr ""
 "Project-Id-Version: ownCloud\n"
 "Report-Msgid-Bugs-To: http://bugs.owncloud.org/\n"
-<<<<<<< HEAD
-"POT-Creation-Date: 2012-06-06 00:12+0200\n"
-"PO-Revision-Date: 2012-06-05 22:15+0000\n"
-"Last-Translator: icewind <icewind1991@gmail.com>\n"
-"Language-Team: Lithuanian (Lithuania) (http://www.transifex.net/projects/p/owncloud/language/lt_LT/)\n"
-=======
 "POT-Creation-Date: 2012-08-24 02:02+0200\n"
 "PO-Revision-Date: 2012-08-23 07:15+0000\n"
 "Last-Translator: Dr. ROX <to.dr.rox@gmail.com>\n"
 "Language-Team: Lithuanian (Lithuania) (http://www.transifex.com/projects/p/owncloud/language/lt_LT/)\n"
->>>>>>> 46d6fd15
 "MIME-Version: 1.0\n"
 "Content-Type: text/plain; charset=UTF-8\n"
 "Content-Transfer-Encoding: 8bit\n"
@@ -31,57 +24,16 @@
 
 #: ajax/lostpassword.php:14
 msgid "Email saved"
-<<<<<<< HEAD
-msgstr ""
-
-#: ajax/lostpassword.php:16
-msgid "Invalid email"
-msgstr ""
-=======
 msgstr "El. paštas išsaugotas"
 
 #: ajax/lostpassword.php:16
 msgid "Invalid email"
 msgstr "Netinkamas el. paštas"
->>>>>>> 46d6fd15
 
 #: ajax/openid.php:16
 msgid "OpenID Changed"
 msgstr "OpenID pakeistas"
 
-<<<<<<< HEAD
-#: ajax/openid.php:17 ajax/setlanguage.php:19 ajax/setlanguage.php:22
-msgid "Invalid request"
-msgstr "Klaidinga užklausa"
-
-#: ajax/setlanguage.php:17
-msgid "Language changed"
-msgstr "Kalba pakeista"
-
-#: js/apps.js:31 js/apps.js:67
-msgid "Disable"
-msgstr ""
-
-#: js/apps.js:31 js/apps.js:54
-msgid "Enable"
-msgstr ""
-
-#: js/personal.js:69
-msgid "Saving..."
-msgstr ""
-
-#: personal.php:40 personal.php:41
-msgid "__language_name__"
-msgstr "Kalba"
-
-#: templates/admin.php:13
-msgid "Log"
-msgstr "Žurnalas"
-
-#: templates/admin.php:40
-msgid "More"
-msgstr "Daugiau"
-=======
 #: ajax/openid.php:18 ajax/setlanguage.php:20 ajax/setlanguage.php:23
 msgid "Invalid request"
 msgstr "Klaidinga užklausa"
@@ -129,7 +81,6 @@
 #: templates/admin.php:33
 msgid "cron.php is registered at a webcron service"
 msgstr ""
->>>>>>> 46d6fd15
 
 #: templates/admin.php:35
 msgid "use systems cron service"
@@ -151,17 +102,6 @@
 msgid "Select an App"
 msgstr "Pasirinkite programą"
 
-<<<<<<< HEAD
-#: templates/apps.php:25
-msgid "See application page at apps.owncloud.com"
-msgstr ""
-
-#: templates/apps.php:26
-msgid "-licensed"
-msgstr "-licencijuota"
-
-#: templates/apps.php:26
-=======
 #: templates/apps.php:29
 msgid "See application page at apps.owncloud.com"
 msgstr ""
@@ -171,7 +111,6 @@
 msgstr "-licencijuota"
 
 #: templates/apps.php:30
->>>>>>> 46d6fd15
 msgid "by"
 msgstr ""
 
@@ -286,13 +225,10 @@
 #: templates/users.php:55 templates/users.php:138
 msgid "Other"
 msgstr "Kita"
-<<<<<<< HEAD
-=======
 
 #: templates/users.php:80 templates/users.php:112
 msgid "Group Admin"
 msgstr ""
->>>>>>> 46d6fd15
 
 #: templates/users.php:82
 msgid "Quota"
