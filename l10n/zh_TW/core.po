--- conflicted
+++ resolved
@@ -4,20 +4,15 @@
 # 
 # Translators:
 # Donahue Chuang <soshinwu@gmail.com>, 2012.
+#   <dw4dev@gmail.com>, 2012.
 # Ming Yi Wu <mingi.wu@gmail.com>, 2012.
 msgid ""
 msgstr ""
 "Project-Id-Version: ownCloud\n"
 "Report-Msgid-Bugs-To: http://bugs.owncloud.org/\n"
-<<<<<<< HEAD
-"POT-Creation-Date: 2012-10-16 02:04+0200\n"
-"PO-Revision-Date: 2012-10-16 00:05+0000\n"
-"Last-Translator: I Robot <thomas.mueller@tmit.eu>\n"
-=======
-"POT-Creation-Date: 2012-11-16 00:02+0100\n"
-"PO-Revision-Date: 2012-11-14 23:13+0000\n"
-"Last-Translator: I Robot <owncloud-bot@tmit.eu>\n"
->>>>>>> d1c0f2a7
+"POT-Creation-Date: 2012-12-08 00:09+0100\n"
+"PO-Revision-Date: 2012-12-06 01:24+0000\n"
+"Last-Translator: dw4dev <dw4dev@gmail.com>\n"
 "Language-Team: Chinese (Taiwan) (http://www.transifex.com/projects/p/owncloud/language/zh_TW/)\n"
 "MIME-Version: 1.0\n"
 "Content-Type: text/plain; charset=UTF-8\n"
@@ -37,204 +32,11 @@
 msgid "This category already exists: "
 msgstr "此分類已經存在:"
 
-<<<<<<< HEAD
-#: js/js.js:238 templates/layout.user.php:49 templates/layout.user.php:50
-msgid "Settings"
-msgstr "設定"
-
-#: js/js.js:670
-msgid "January"
-msgstr "一月"
-
-#: js/js.js:670
-msgid "February"
-msgstr "二月"
-
-#: js/js.js:670
-msgid "March"
-msgstr "三月"
-
-#: js/js.js:670
-msgid "April"
-msgstr "四月"
-
-#: js/js.js:670
-msgid "May"
-msgstr "五月"
-
-#: js/js.js:670
-msgid "June"
-msgstr "六月"
-
-#: js/js.js:671
-msgid "July"
-msgstr "七月"
-
-#: js/js.js:671
-msgid "August"
-msgstr "八月"
-
-#: js/js.js:671
-msgid "September"
-msgstr "九月"
-
-#: js/js.js:671
-msgid "October"
-msgstr "十月"
-
-#: js/js.js:671
-msgid "November"
-msgstr "十一月"
-
-#: js/js.js:671
-msgid "December"
-msgstr "十二月"
-
-#: js/oc-dialogs.js:123
-msgid "Choose"
-msgstr ""
-
-#: js/oc-dialogs.js:143 js/oc-dialogs.js:163
-msgid "Cancel"
-msgstr "取消"
-
-#: js/oc-dialogs.js:159
-msgid "No"
-msgstr "No"
-
-#: js/oc-dialogs.js:160
-msgid "Yes"
-msgstr "Yes"
-
-#: js/oc-dialogs.js:177
-msgid "Ok"
-msgstr "Ok"
-
-#: js/oc-vcategories.js:68
-msgid "No categories selected for deletion."
-msgstr "沒選擇要刪除的分類"
-
-#: js/oc-vcategories.js:68 js/share.js:114 js/share.js:121 js/share.js:497
-#: js/share.js:509
-msgid "Error"
-msgstr "錯誤"
-
-#: js/share.js:103
-msgid "Error while sharing"
-msgstr ""
-
-#: js/share.js:114
-msgid "Error while unsharing"
-msgstr ""
-
-#: js/share.js:121
-msgid "Error while changing permissions"
-msgstr ""
-
-#: js/share.js:130
-msgid "Shared with you and the group"
-msgstr ""
-
-#: js/share.js:130
-msgid "by"
-msgstr ""
-
-#: js/share.js:132
-msgid "Shared with you by"
-msgstr ""
-
-#: js/share.js:137
-msgid "Share with"
-msgstr ""
-
-#: js/share.js:142
-msgid "Share with link"
-msgstr ""
-
-#: js/share.js:143
-msgid "Password protect"
-msgstr ""
-
-#: js/share.js:147 templates/installation.php:42 templates/login.php:24
-#: templates/verify.php:13
-msgid "Password"
-msgstr "密碼"
-
-#: js/share.js:152
-msgid "Set expiration date"
-msgstr ""
-
-#: js/share.js:153
-msgid "Expiration date"
-msgstr ""
-
-#: js/share.js:185
-msgid "Share via email:"
-msgstr ""
-
-#: js/share.js:187
-msgid "No people found"
-msgstr ""
-
-#: js/share.js:214
-msgid "Resharing is not allowed"
-msgstr ""
-
-#: js/share.js:250
-msgid "Shared in"
-msgstr ""
-
-#: js/share.js:250
-msgid "with"
-msgstr ""
-
-#: js/share.js:271
-msgid "Unshare"
-msgstr ""
-
-#: js/share.js:283
-msgid "can edit"
-msgstr ""
-
-#: js/share.js:285
-msgid "access control"
-msgstr ""
-
-#: js/share.js:288
-msgid "create"
-msgstr ""
-
-#: js/share.js:291
-msgid "update"
-msgstr ""
-
-#: js/share.js:294
-msgid "delete"
-msgstr ""
-
-#: js/share.js:297
-msgid "share"
-msgstr ""
-
-#: js/share.js:322 js/share.js:484
-msgid "Password protected"
-msgstr ""
-
-#: js/share.js:497
-msgid "Error unsetting expiration date"
-msgstr ""
-
-#: js/share.js:509
-msgid "Error setting expiration date"
-msgstr ""
-
-#: lostpassword/index.php:26
-=======
 #: ajax/vcategories/addToFavorites.php:26 ajax/vcategories/delete.php:27
 #: ajax/vcategories/favorites.php:24
 #: ajax/vcategories/removeFromFavorites.php:26
 msgid "Object type not provided."
-msgstr ""
+msgstr "不支援的物件類型"
 
 #: ajax/vcategories/addToFavorites.php:30
 #: ajax/vcategories/removeFromFavorites.php:30
@@ -256,65 +58,65 @@
 msgid "Error removing %s from favorites."
 msgstr ""
 
-#: js/js.js:243 templates/layout.user.php:59 templates/layout.user.php:60
+#: js/js.js:259 templates/layout.user.php:60 templates/layout.user.php:61
 msgid "Settings"
 msgstr "設定"
 
-#: js/js.js:688
+#: js/js.js:704
 msgid "seconds ago"
 msgstr "幾秒前"
 
-#: js/js.js:689
+#: js/js.js:705
 msgid "1 minute ago"
 msgstr "1 分鐘前"
 
-#: js/js.js:690
+#: js/js.js:706
 msgid "{minutes} minutes ago"
-msgstr ""
-
-#: js/js.js:691
+msgstr "{minutes} 分鐘前"
+
+#: js/js.js:707
 msgid "1 hour ago"
-msgstr ""
-
-#: js/js.js:692
+msgstr "1 個小時前"
+
+#: js/js.js:708
 msgid "{hours} hours ago"
-msgstr ""
-
-#: js/js.js:693
+msgstr "{hours} 個小時前"
+
+#: js/js.js:709
 msgid "today"
 msgstr "今天"
 
-#: js/js.js:694
+#: js/js.js:710
 msgid "yesterday"
 msgstr "昨天"
 
-#: js/js.js:695
+#: js/js.js:711
 msgid "{days} days ago"
-msgstr ""
-
-#: js/js.js:696
+msgstr "{days} 天前"
+
+#: js/js.js:712
 msgid "last month"
 msgstr "上個月"
 
-#: js/js.js:697
+#: js/js.js:713
 msgid "{months} months ago"
-msgstr ""
-
-#: js/js.js:698
+msgstr "{months} 個月前"
+
+#: js/js.js:714
 msgid "months ago"
 msgstr "幾個月前"
 
-#: js/js.js:699
+#: js/js.js:715
 msgid "last year"
 msgstr "去年"
 
-#: js/js.js:700
+#: js/js.js:716
 msgid "years ago"
 msgstr "幾年前"
 
 #: js/oc-dialogs.js:126
 msgid "Choose"
-msgstr ""
+msgstr "選擇"
 
 #: js/oc-dialogs.js:146 js/oc-dialogs.js:166
 msgid "Cancel"
@@ -338,14 +140,14 @@
 msgstr ""
 
 #: js/oc-vcategories.js:95 js/oc-vcategories.js:125 js/oc-vcategories.js:136
-#: js/oc-vcategories.js:195 js/share.js:135 js/share.js:142 js/share.js:525
-#: js/share.js:537
+#: js/oc-vcategories.js:195 js/share.js:135 js/share.js:142 js/share.js:533
+#: js/share.js:545
 msgid "Error"
 msgstr "錯誤"
 
 #: js/oc-vcategories.js:179
 msgid "The app name is not specified."
-msgstr ""
+msgstr "沒有詳述APP名稱."
 
 #: js/oc-vcategories.js:194
 msgid "The required file {file} is not installed!"
@@ -353,11 +155,11 @@
 
 #: js/share.js:124
 msgid "Error while sharing"
-msgstr ""
+msgstr "分享時發生錯誤"
 
 #: js/share.js:135
 msgid "Error while unsharing"
-msgstr ""
+msgstr "取消分享時發生錯誤"
 
 #: js/share.js:142
 msgid "Error while changing permissions"
@@ -369,19 +171,19 @@
 
 #: js/share.js:153
 msgid "Shared with you by {owner}"
-msgstr ""
+msgstr "{owner} 已經和您分享"
 
 #: js/share.js:158
 msgid "Share with"
-msgstr ""
+msgstr "與分享"
 
 #: js/share.js:163
 msgid "Share with link"
-msgstr ""
+msgstr "使用連結分享"
 
 #: js/share.js:164
 msgid "Password protect"
-msgstr ""
+msgstr "密碼保護"
 
 #: js/share.js:168 templates/installation.php:42 templates/login.php:24
 #: templates/verify.php:13
@@ -390,15 +192,15 @@
 
 #: js/share.js:173
 msgid "Set expiration date"
-msgstr ""
+msgstr "設置到期日"
 
 #: js/share.js:174
 msgid "Expiration date"
-msgstr ""
+msgstr "到期日"
 
 #: js/share.js:206
 msgid "Share via email:"
-msgstr ""
+msgstr "透過email分享:"
 
 #: js/share.js:208
 msgid "No people found"
@@ -410,7 +212,7 @@
 
 #: js/share.js:271
 msgid "Shared in {item} with {user}"
-msgstr ""
+msgstr "已和 {user} 分享 {item}"
 
 #: js/share.js:292
 msgid "Unshare"
@@ -418,11 +220,11 @@
 
 #: js/share.js:304
 msgid "can edit"
-msgstr ""
+msgstr "可編輯"
 
 #: js/share.js:306
 msgid "access control"
-msgstr ""
+msgstr "存取控制"
 
 #: js/share.js:309
 msgid "create"
@@ -430,30 +232,29 @@
 
 #: js/share.js:312
 msgid "update"
-msgstr ""
+msgstr "更新"
 
 #: js/share.js:315
 msgid "delete"
-msgstr ""
+msgstr "刪除"
 
 #: js/share.js:318
 msgid "share"
-msgstr ""
-
-#: js/share.js:343 js/share.js:512 js/share.js:514
+msgstr "分享"
+
+#: js/share.js:349 js/share.js:520 js/share.js:522
 msgid "Password protected"
-msgstr ""
-
-#: js/share.js:525
+msgstr "密碼保護"
+
+#: js/share.js:533
 msgid "Error unsetting expiration date"
 msgstr ""
 
-#: js/share.js:537
+#: js/share.js:545
 msgid "Error setting expiration date"
-msgstr ""
+msgstr "錯誤的到期日設定"
 
 #: lostpassword/controller.php:47
->>>>>>> d1c0f2a7
 msgid "ownCloud password reset"
 msgstr "ownCloud 密碼重設"
 
@@ -467,11 +268,11 @@
 
 #: lostpassword/templates/lostpassword.php:5
 msgid "Reset email send."
-msgstr ""
+msgstr "重設郵件已送出."
 
 #: lostpassword/templates/lostpassword.php:8
 msgid "Request failed!"
-msgstr ""
+msgstr "請求失敗!"
 
 #: lostpassword/templates/lostpassword.php:11 templates/installation.php:38
 #: templates/login.php:20
@@ -536,17 +337,13 @@
 
 #: templates/installation.php:23 templates/installation.php:31
 msgid "Security Warning"
-<<<<<<< HEAD
-msgstr ""
-=======
 msgstr "安全性警告"
->>>>>>> d1c0f2a7
 
 #: templates/installation.php:24
 msgid ""
 "No secure random number generator is available, please enable the PHP "
 "OpenSSL extension."
-msgstr ""
+msgstr "沒有可用的隨機數字產生器, 請啟用 PHP 中 OpenSSL 擴充功能."
 
 #: templates/installation.php:26
 msgid ""
@@ -608,95 +405,87 @@
 msgid "Finish setup"
 msgstr "完成設定"
 
-<<<<<<< HEAD
-#: templates/layout.guest.php:38
+#: templates/layout.guest.php:16 templates/layout.user.php:17
+msgid "Sunday"
+msgstr "週日"
+
+#: templates/layout.guest.php:16 templates/layout.user.php:17
+msgid "Monday"
+msgstr "週一"
+
+#: templates/layout.guest.php:16 templates/layout.user.php:17
+msgid "Tuesday"
+msgstr "週二"
+
+#: templates/layout.guest.php:16 templates/layout.user.php:17
+msgid "Wednesday"
+msgstr "週三"
+
+#: templates/layout.guest.php:16 templates/layout.user.php:17
+msgid "Thursday"
+msgstr "週四"
+
+#: templates/layout.guest.php:16 templates/layout.user.php:17
+msgid "Friday"
+msgstr "週五"
+
+#: templates/layout.guest.php:16 templates/layout.user.php:17
+msgid "Saturday"
+msgstr "週六"
+
+#: templates/layout.guest.php:17 templates/layout.user.php:18
+msgid "January"
+msgstr "一月"
+
+#: templates/layout.guest.php:17 templates/layout.user.php:18
+msgid "February"
+msgstr "二月"
+
+#: templates/layout.guest.php:17 templates/layout.user.php:18
+msgid "March"
+msgstr "三月"
+
+#: templates/layout.guest.php:17 templates/layout.user.php:18
+msgid "April"
+msgstr "四月"
+
+#: templates/layout.guest.php:17 templates/layout.user.php:18
+msgid "May"
+msgstr "五月"
+
+#: templates/layout.guest.php:17 templates/layout.user.php:18
+msgid "June"
+msgstr "六月"
+
+#: templates/layout.guest.php:17 templates/layout.user.php:18
+msgid "July"
+msgstr "七月"
+
+#: templates/layout.guest.php:17 templates/layout.user.php:18
+msgid "August"
+msgstr "八月"
+
+#: templates/layout.guest.php:17 templates/layout.user.php:18
+msgid "September"
+msgstr "九月"
+
+#: templates/layout.guest.php:17 templates/layout.user.php:18
+msgid "October"
+msgstr "十月"
+
+#: templates/layout.guest.php:17 templates/layout.user.php:18
+msgid "November"
+msgstr "十一月"
+
+#: templates/layout.guest.php:17 templates/layout.user.php:18
+msgid "December"
+msgstr "十二月"
+
+#: templates/layout.guest.php:42
 msgid "web services under your control"
 msgstr "網路服務已在你控制"
 
-#: templates/layout.user.php:34
-=======
-#: templates/layout.guest.php:15 templates/layout.user.php:16
-msgid "Sunday"
-msgstr "週日"
-
-#: templates/layout.guest.php:15 templates/layout.user.php:16
-msgid "Monday"
-msgstr "週一"
-
-#: templates/layout.guest.php:15 templates/layout.user.php:16
-msgid "Tuesday"
-msgstr "週二"
-
-#: templates/layout.guest.php:15 templates/layout.user.php:16
-msgid "Wednesday"
-msgstr "週三"
-
-#: templates/layout.guest.php:15 templates/layout.user.php:16
-msgid "Thursday"
-msgstr "週四"
-
-#: templates/layout.guest.php:15 templates/layout.user.php:16
-msgid "Friday"
-msgstr "週五"
-
-#: templates/layout.guest.php:15 templates/layout.user.php:16
-msgid "Saturday"
-msgstr "週六"
-
-#: templates/layout.guest.php:16 templates/layout.user.php:17
-msgid "January"
-msgstr "一月"
-
-#: templates/layout.guest.php:16 templates/layout.user.php:17
-msgid "February"
-msgstr "二月"
-
-#: templates/layout.guest.php:16 templates/layout.user.php:17
-msgid "March"
-msgstr "三月"
-
-#: templates/layout.guest.php:16 templates/layout.user.php:17
-msgid "April"
-msgstr "四月"
-
-#: templates/layout.guest.php:16 templates/layout.user.php:17
-msgid "May"
-msgstr "五月"
-
-#: templates/layout.guest.php:16 templates/layout.user.php:17
-msgid "June"
-msgstr "六月"
-
-#: templates/layout.guest.php:16 templates/layout.user.php:17
-msgid "July"
-msgstr "七月"
-
-#: templates/layout.guest.php:16 templates/layout.user.php:17
-msgid "August"
-msgstr "八月"
-
-#: templates/layout.guest.php:16 templates/layout.user.php:17
-msgid "September"
-msgstr "九月"
-
-#: templates/layout.guest.php:16 templates/layout.user.php:17
-msgid "October"
-msgstr "十月"
-
-#: templates/layout.guest.php:16 templates/layout.user.php:17
-msgid "November"
-msgstr "十一月"
-
-#: templates/layout.guest.php:16 templates/layout.user.php:17
-msgid "December"
-msgstr "十二月"
-
-#: templates/layout.guest.php:41
-msgid "web services under your control"
-msgstr "網路服務已在你控制"
-
-#: templates/layout.user.php:44
->>>>>>> d1c0f2a7
+#: templates/layout.user.php:45
 msgid "Log out"
 msgstr "登出"
 
@@ -709,19 +498,11 @@
 "If you did not change your password recently, your account may be "
 "compromised!"
 msgstr ""
-<<<<<<< HEAD
 
 #: templates/login.php:10
 msgid "Please change your password to secure your account again."
 msgstr ""
 
-=======
-
-#: templates/login.php:10
-msgid "Please change your password to secure your account again."
-msgstr ""
-
->>>>>>> d1c0f2a7
 #: templates/login.php:15
 msgid "Lost your password?"
 msgstr "忘記密碼?"
@@ -748,7 +529,7 @@
 
 #: templates/verify.php:5
 msgid "Security Warning!"
-msgstr ""
+msgstr "安全性警告!"
 
 #: templates/verify.php:6
 msgid ""
@@ -758,4 +539,4 @@
 
 #: templates/verify.php:16
 msgid "Verify"
-msgstr ""+msgstr "驗證"