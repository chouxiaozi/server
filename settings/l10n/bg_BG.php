<?php $TRANSLATIONS = array(
<<<<<<< HEAD
=======
"Email saved" => "Е-пощата е записана",
"Invalid email" => "Неправилна е-поща",
>>>>>>> 46d6fd15
"OpenID Changed" => "OpenID е сменено",
"Invalid request" => "Невалидна заявка",
"Language changed" => "Езика е сменен",
"Disable" => "Изключване",
"Enable" => "Включване",
"Saving..." => "Записване...",
"Select an App" => "Изберете програма",
"-licensed" => "-лицензирано",
"by" => "от",
"Documentation" => "Документация",
"Ask a question" => "Задайте въпрос",
"Problems connecting to help database." => "Проблеми при свързване с помощната база",
"Go there manually." => "Отидете ръчно.",
"Answer" => "Отговор",
"You use" => "Вие ползвате",
"of the available" => "от наличните",
"Download" => "Изтегляне",
"Your password got changed" => "Вашата парола е сменена",
"Unable to change your password" => "Невъзможна промяна на паролата",
"Current password" => "Текуща парола",
"New password" => "Нова парола",
"show" => "показва",
"Change password" => "Промяна на парола",
"Email" => "Е-поща",
"Your email address" => "Адресът на е-пощата ви",
"Fill in an email address to enable password recovery" => "Въведете е-поща за възстановяване на паролата",
"Language" => "Език",
"Help translate" => "Помощ за превода",
"use this address to connect to your ownCloud in your file manager" => "ползвай този адрес за връзка с Вашия ownCloud във файловия мениджър",
"Name" => "Име",
"Password" => "Парола",
"Groups" => "Групи",
"Create" => "Ново",
"Default Quota" => "Квота по подразбиране",
"Quota" => "Квота",
"Delete" => "Изтриване"
);<|MERGE_RESOLUTION|>--- conflicted
+++ resolved
@@ -1,9 +1,6 @@
 <?php $TRANSLATIONS = array(
-<<<<<<< HEAD
-=======
 "Email saved" => "Е-пощата е записана",
 "Invalid email" => "Неправилна е-поща",
->>>>>>> 46d6fd15
 "OpenID Changed" => "OpenID е сменено",
 "Invalid request" => "Невалидна заявка",
 "Language changed" => "Езика е сменен",
