--- conflicted
+++ resolved
@@ -23,17 +23,6 @@
 "Select an App" => "Вибрати додаток",
 "See application page at apps.owncloud.com" => "Перегляньте сторінку програм на apps.owncloud.com",
 "<span class=\"licence\"></span>-licensed by <span class=\"author\"></span>" => "<span class=\"licence\"></span>-licensed by <span class=\"author\"></span>",
-<<<<<<< HEAD
-"Documentation" => "Документація",
-"Managing Big Files" => "Управління великими файлами",
-"Ask a question" => "Запитати",
-"Problems connecting to help database." => "Проблема при з'єднані з базою допомоги",
-"Go there manually." => "Перейти вручну.",
-"Answer" => "Відповідь",
-"You have used <strong>%s</strong> of the available <strong>%s</strong>" => "Ви використали <strong>%s</strong> із доступних <strong>%s</strong>",
-"Desktop and Mobile Syncing Clients" => "Настільні та мобільні клієнти синхронізації",
-"Download" => "Завантажити",
-=======
 "User Documentation" => "Документація Користувача",
 "Administrator Documentation" => "Документація Адміністратора",
 "Online Documentation" => "Он-Лайн Документація",
@@ -46,7 +35,6 @@
 "Download Android Client" => "Завантажити клієнт для Android",
 "Download iOS Client" => "Завантажити клієнт для iOS",
 "Password" => "Пароль",
->>>>>>> 166da88b
 "Your password was changed" => "Ваш пароль змінено",
 "Unable to change your password" => "Не вдалося змінити Ваш пароль",
 "Current password" => "Поточний пароль",
@@ -58,23 +46,14 @@
 "Fill in an email address to enable password recovery" => "Введіть адресу електронної пошти для відновлення паролю",
 "Language" => "Мова",
 "Help translate" => "Допомогти з перекладом",
-<<<<<<< HEAD
-"use this address to connect to your ownCloud in your file manager" => "використовувати цю адресу для з'єднання з ownCloud у Вашому файловому менеджері",
-=======
 "WebDAV" => "WebDAV",
 "Use this address to connect to your ownCloud in your file manager" => "Використовуйте цю адресу для під'єднання до вашого ownCloud у вашому файловому менеджері",
 "Version" => "Версія",
->>>>>>> 166da88b
 "Developed by the <a href=\"http://ownCloud.org/contact\" target=\"_blank\">ownCloud community</a>, the <a href=\"https://github.com/owncloud\" target=\"_blank\">source code</a> is licensed under the <a href=\"http://www.gnu.org/licenses/agpl-3.0.html\" target=\"_blank\"><abbr title=\"Affero General Public License\">AGPL</abbr></a>." => "Розроблено <a href=\"http://ownCloud.org/contact\" target=\"_blank\">ownCloud громадою</a>, <a href=\"https://github.com/owncloud\" target=\"_blank\">вихідний код</a> має ліцензію <a href=\"http://www.gnu.org/licenses/agpl-3.0.html\" target=\"_blank\"><abbr title=\"Affero General Public License\">AGPL</abbr></a>.",
 "Name" => "Ім'я",
 "Groups" => "Групи",
 "Create" => "Створити",
-"Default Quota" => "Квота за замовчуванням",
 "Other" => "Інше",
 "Group Admin" => "Адміністратор групи",
-<<<<<<< HEAD
-"Quota" => "Квота",
-=======
->>>>>>> 166da88b
 "Delete" => "Видалити"
 );