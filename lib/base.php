--- conflicted
+++ resolved
@@ -26,7 +26,6 @@
 		require_once strtolower(str_replace('_','/',substr($className,3)) . '.php');
 	}
 }
-
 spl_autoload_register('OC_autoload');
 
 // set some stuff
@@ -81,40 +80,20 @@
 	}
 }
 
-<<<<<<< HEAD
-// load core libs
-require_once('helper.php');
-require_once('database.php');
-require_once('app.php');
-require_once('appconfig.php');
-require_once('files.php');
-require_once('filesystem.php');
-require_once('filestorage.php');
-require_once('apps/files_sharing/sharedstorage.php');
-require_once('l10n.php');
-require_once('preferences.php');
-require_once('log.php');
-require_once('user.php');
-require_once('group.php');
-require_once('ocs.php');
-require_once('ocsclient.php');
-require_once('connect.php');
-require_once('remotestorage.php');
-require_once('search.php');
-=======
 $error=(count(OC_Util::checkServer())>0);
 
 // User and Groups
 if( !OC_Config::getValue( "installed", false )){
 	$_SESSION['user_id'] = '';
 }
->>>>>>> d6faa89e
 
 OC_User::useBackend( OC_Config::getValue( "userbackend", "database" ));
 OC_Group::setBackend( OC_Config::getValue( "groupbackend", "database" ));
 
 // Was in required file ... put it here
 OC_Filesystem::registerStorageType('local','OC_Filestorage_Local',array('datadir'=>'string'));
+require_once('apps/files_sharing/sharedstorage.php');
+OC_Filesystem::registerStorageType('shared','OC_Filestorage_Shared',array('datadir'=>'string'));
 
 // Set up file system unless forbidden
 if(!$error and !$RUNTIME_NOSETUPFS ){
@@ -133,229 +112,6 @@
 	OC_App::loadApps();
 }
 
-<<<<<<< HEAD
-/**
- * Class for utility functions
- *
- */
-class OC_UTIL {
-	public static $scripts=array();
-	public static $styles=array();
-	public static $headers=array();
-	private static $fsSetup=false;
-
-	// Can be set up
-	public static function setupFS( $user = "", $root = "files" ){// configure the initial filesystem based on the configuration
-		if(self::$fsSetup){//setting up the filesystem twice can only lead to trouble
-			return false;
-		}
-
-		// Global Variables
-		global $SERVERROOT;
-		global $CONFIG_DATADIRECTORY;
-
-		$CONFIG_DATADIRECTORY_ROOT = OC_CONFIG::getValue( "datadirectory", "$SERVERROOT/data" );
-		$CONFIG_BACKUPDIRECTORY = OC_CONFIG::getValue( "backupdirectory", "$SERVERROOT/backup" );
-
-		// Create root dir
-		if(!is_dir($CONFIG_DATADIRECTORY_ROOT)){
-			@mkdir($CONFIG_DATADIRECTORY_ROOT) or die("Can't create data directory ($CONFIG_DATADIRECTORY_ROOT), you can usually fix this by setting the owner of '$SERVERROOT' to the user that the web server uses (www-data for debian/ubuntu)");
-		}
-
-		// If we are not forced to load a specific user we load the one that is logged in
-		if( $user == "" && OC_USER::isLoggedIn()){
-			$user = OC_USER::getUser();
-		}
-
-		if( $user != "" ){ //if we aren't logged in, there is no use to set up the filesystem
-			//first set up the local "root" storage and the backupstorage if needed
-			$rootStorage=OC_FILESYSTEM::createStorage('local',array('datadir'=>$CONFIG_DATADIRECTORY_ROOT));
-// 			if( OC_CONFIG::getValue( "enablebackup", false )){
-// 				// This creates the Directorys recursively
-// 				if(!is_dir( "$CONFIG_BACKUPDIRECTORY/$user/$root" )){
-// 					mkdir( "$CONFIG_BACKUPDIRECTORY/$user/$root", 0755, true );
-// 				}
-// 				$backupStorage=OC_FILESYSTEM::createStorage('local',array('datadir'=>$CONFIG_BACKUPDIRECTORY));
-// 				$backup=new OC_FILEOBSERVER_BACKUP(array('storage'=>$backupStorage));
-// 				$rootStorage->addObserver($backup);
-// 			}
-			OC_FILESYSTEM::mount($rootStorage,'/');
-
-			// TODO add this storage provider in a proper way
-			$sharedStorage = OC_FILESYSTEM::createStorage('shared',array('datadir'=>'/'.OC_USER::getUser().'/files/Share/'));
-			OC_FILESYSTEM::mount($sharedStorage,'/'.OC_USER::getUser().'/files/Share/');
-			
-			$CONFIG_DATADIRECTORY = "$CONFIG_DATADIRECTORY_ROOT/$user/$root";
-			if( !is_dir( $CONFIG_DATADIRECTORY )){
-				mkdir( $CONFIG_DATADIRECTORY, 0755, true );
-			}
-
-// TODO: find a cool way for doing this
-// 			//set up the other storages according to the system settings
-// 			foreach($CONFIG_FILESYSTEM as $storageConfig){
-// 				if(OC_FILESYSTEM::hasStorageType($storageConfig['type'])){
-// 					$arguments=$storageConfig;
-// 					unset($arguments['type']);
-// 					unset($arguments['mountpoint']);
-// 					$storage=OC_FILESYSTEM::createStorage($storageConfig['type'],$arguments);
-// 					if($storage){
-// 						OC_FILESYSTEM::mount($storage,$storageConfig['mountpoint']);
-// 					}
-// 				}
-// 			}
-
-			//jail the user into his "home" directory
-			OC_FILESYSTEM::chroot("/$user/$root");
-			self::$fsSetup=true;
-		}
-	}
-
-	public static function tearDownFS(){
-		OC_FILESYSTEM::tearDown();
-		self::$fsSetup=false;
-	}
-
-	/**
-	 * get the current installed version of ownCloud
-	 * @return array
-	 */
-	public static function getVersion(){
-		return array(1,90,0);
-	}
-
-	/**
-	 * add a javascript file
-	 *
-	 * @param url  $url
-	 */
-	public static function addScript( $application, $file = null ){
-		if( is_null( $file )){
-			$file = $application;
-			$application = "";
-		}
-		if( !empty( $application )){
-			self::$scripts[] = "$application/js/$file";
-		}else{
-			self::$scripts[] = "js/$file";
-		}
-	}
-
-	/**
-	 * add a css file
-	 *
-	 * @param url  $url
-	 */
-	public static function addStyle( $application, $file = null ){
-		if( is_null( $file )){
-			$file = $application;
-			$application = "";
-		}
-		if( !empty( $application )){
-			self::$styles[] = "$application/css/$file";
-		}else{
-			self::$styles[] = "css/$file";
-		}
-	}
-
-	/**
-	 * @brief Add a custom element to the header
-	 * @param string tag tag name of the element
-	 * @param array $attributes array of attrobutes for the element
-	 * @param string $text the text content for the element
-	 */
-	public static function addHeader( $tag, $attributes, $text=''){
-		self::$headers[]=array('tag'=>$tag,'attributes'=>$attributes,'text'=>$text);
-	}
-
-       /**
-         * formats a timestamp in the "right" way
-         *
-         * @param int timestamp $timestamp
-         * @param bool dateOnly option to ommit time from the result
-         */
-        public static function formatDate( $timestamp,$dateOnly=false){
-			if(isset($_SESSION['timezone'])){//adjust to clients timezone if we know it
-				$systemTimeZone = intval(exec('date +%z'));
-				$systemTimeZone=(round($systemTimeZone/100,0)*60)+($systemTimeZone%100);
-				$clientTimeZone=$_SESSION['timezone']*60;
-				$offset=$clientTimeZone-$systemTimeZone;
-				$timestamp=$timestamp+$offset*60;
-			}
-			$timeformat=$dateOnly?'F j, Y':'F j, Y, H:i';
-			return date($timeformat,$timestamp);
-        }
-
-	/**
-	 * Shows a pagenavi widget where you can jump to different pages.
-	 *
-	 * @param int $pagecount
-	 * @param int $page
-	 * @param string $url
-	 * @return OC_TEMPLATE
-	 */
-	public static function getPageNavi($pagecount,$page,$url) {
-
-		$pagelinkcount=8;
-		if ($pagecount>1) {
-			$pagestart=$page-$pagelinkcount;
-			if($pagestart<0) $pagestart=0;
-			$pagestop=$page+$pagelinkcount;
-			if($pagestop>$pagecount) $pagestop=$pagecount;
-			
-			$tmpl = new OC_TEMPLATE( '', 'part.pagenavi', '' );
-			$tmpl->assign('page',$page);
-			$tmpl->assign('pagecount',$pagecount);
-			$tmpl->assign('pagestart',$pagestart);
-			$tmpl->assign('pagestop',$pagestop);
-			$tmpl->assign('url',$url);
-			return $tmpl;
-		}
-	}
-
-
-
-	/**
-	 * check if the current server configuration is suitable for ownCloud
-	 * @return array arrays with error messages and hints
-	 */
-	public static function checkServer(){
-		global $SERVERROOT;
-		global $CONFIG_DATADIRECTORY;
-
-		$CONFIG_DATADIRECTORY_ROOT = OC_CONFIG::getValue( "datadirectory", "$SERVERROOT/data" );;
-		$CONFIG_BACKUPDIRECTORY = OC_CONFIG::getValue( "backupdirectory", "$SERVERROOT/backup" );
-		$CONFIG_INSTALLED = OC_CONFIG::getValue( "installed", false );
-		$errors=array();
-
-		//check for database drivers
-		if(!is_callable('sqlite_open') and !is_callable('mysql_connect')){
-			$errors[]=array('error'=>'No database drivers (sqlite or mysql) installed.<br/>','hint'=>'');//TODO: sane hint
-		}
-		$CONFIG_DBTYPE = OC_CONFIG::getValue( "dbtype", "sqlite" );
-		$CONFIG_DBNAME = OC_CONFIG::getValue( "dbname", "owncloud" );
-		
-		//try to get the username the httpd server runs on, used in hints
-		$stat=stat($_SERVER['DOCUMENT_ROOT']);
-		if(is_callable('posix_getpwuid')){
-			$serverUser=posix_getpwuid($stat['uid']);
-			$serverUser='\''.$serverUser['name'].'\'';
-		}else{
-			$serverUser='\'www-data\' for ubuntu/debian';//TODO: try to detect the distro and give a guess based on that
-		}
-		
-		//common hint for all file permissons error messages
-		$permissionsHint="Permissions can usually be fixed by setting the owner of the file or directory to the user the web server runs as ($serverUser)";
-		
-		//check for correct file permissions
-		if(!stristr(PHP_OS, 'WIN')){
-			$prems=substr(decoct(fileperms($CONFIG_DATADIRECTORY_ROOT)),-3);
-			if(substr($prems,-1)!='0'){
-				OC_HELPER::chmodr($CONFIG_DATADIRECTORY_ROOT,0770);
-				clearstatcache();
-				$prems=substr(decoct(fileperms($CONFIG_DATADIRECTORY_ROOT)),-3);
-				if(substr($prems,2,1)!='0'){
-					$errors[]=array('error'=>'Data directory ('.$CONFIG_DATADIRECTORY_ROOT.') is readable from the web<br/>','hint'=>$permissionsHint);
-=======
 // FROM Connect.php
 function OC_CONNECT_TEST($path,$user,$password){
 	echo 'connecting...';
@@ -370,7 +126,6 @@
 				echo count($files).' files found:<br/>';
 				foreach($files as $file){
 					echo "{$file['type']} {$file['name']}: {$file['size']} bytes<br/>";
->>>>>>> d6faa89e
 				}
 				echo 'getting file "'.$file['name'].'"...';
 				$size=$file['size'];
