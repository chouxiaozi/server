--- conflicted
+++ resolved
@@ -42,10 +42,7 @@
  */
 class OC_DB {
 	/**
-	 * @var \Doctrine\DBAL\Connection
-	 */
-	/**
-	 * @var \Doctrine\DBAL\Connection
+	 * @var \OC\DB\Connection $connection
 	 */
 	static private $connection; //the prefered connection to use, only Doctrine
 
@@ -164,6 +161,9 @@
 		return true;
 	}
 
+	/**
+	 * @return \OC\DB\Connection
+	 */
 	static public function getConnection() {
 		self::connect();
 		return self::$connection;
@@ -287,7 +287,6 @@
 	 */
 	public static function insertid($table=null) {
 		self::connect();
-<<<<<<< HEAD
 		return self::$connection->lastInsertId($table);
 	}
 
@@ -316,38 +315,6 @@
 	public static function commit() {
 		self::connect();
 		self::$connection->commit();
-=======
-		$type = OC_Config::getValue( "dbtype", "sqlite" );
-		if( $type === 'pgsql' ) {
-			$result = self::executeAudited('SELECT lastval() AS id');
-			$row = $result->fetchRow();
-			self::raiseExceptionOnError($row, 'fetching row for insertid failed');
-			return (int)$row['id'];
-		} else if( $type === 'mssql') {
-			if($table !== null) {
-				$prefix = OC_Config::getValue( "dbtableprefix", "oc_" );
-				$table = str_replace( '*PREFIX*', $prefix, $table );
-			}
-			return self::$connection->lastInsertId($table);
-		}
-		if( $type === 'oci' ) {
-			if($table !== null) {
-				$prefix = OC_Config::getValue( "dbtableprefix", "oc_" );
-				$suffix = '_SEQ';
-				$table = '"'.str_replace( '*PREFIX*', $prefix, $table ).$suffix.'"';
-			}
-			return self::$connection->lastInsertId($table);
-		} else {
-			if($table !== null) {
-				$prefix = OC_Config::getValue( "dbtableprefix", "oc_" );
-				$suffix = OC_Config::getValue( "dbsequencesuffix", "_id_seq" );
-				$table = str_replace( '*PREFIX*', $prefix, $table ).$suffix;
-			}
-			$result = self::$connection->lastInsertId($table);
-		}
-		self::raiseExceptionOnError($result, 'insertid failed');
-		return (int)$result;
->>>>>>> 43b31f21
 	}
 
 	/**
