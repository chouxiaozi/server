<?php

/**
 * This configuration file is only provided to document the different configuration options and their usage.
 * DO NOT COMPLETELY BASE YOUR CONFIGURATION FILE ON THIS SAMPLE. THIS MAY BREAK YOUR INSTANCE.
 * Instead, manually copy configurations' switches that you consider important for your instance to your configuration.
 */

/* Only enable this for local development and not in productive environments */
/* This will disable the minifier and outputs some additional debug informations */
define("DEBUG", true);

$CONFIG = array(
/* Flag to indicate ownCloud is successfully installed (true = installed) */
"installed" => false,

/* Type of database, can be sqlite, mysql or pgsql */
"dbtype" => "sqlite",

/* Name of the ownCloud database */
"dbname" => "owncloud",

/* User to access the ownCloud database */
"dbuser" => "",

/* Password to access the ownCloud database */
"dbpassword" => "",

/* Host running the ownCloud database. To specify a port use "HOSTNAME:####"; to specify a unix sockets use "localhost:/path/to/socket". */
"dbhost" => "",

/* Prefix for the ownCloud tables in the database */
"dbtableprefix" => "",

/* Define the salt used to hash the user passwords. All your user passwords are lost if you lose this string. */
"passwordsalt" => "",

/* Force use of HTTPS connection (true = use HTTPS) */
"forcessl" => false,

/* Blacklist a specific file and disallow the upload of files with this name - WARNING: USE THIS ONLY IF YOU KNOW WHAT YOU ARE DOING. */
"blacklisted_files" => array('.htaccess'),

/* The automatic hostname detection of ownCloud can fail in certain reverse proxy and CLI/cron situations. This option allows to manually override the automatic detection. You can also add a port. For example "www.example.com:88" */
"overwritehost" => "",

/* The automatic protocol detection of ownCloud can fail in certain reverse proxy and CLI/cron situations. This option allows to manually override the protocol detection. For example "https" */
"overwriteprotocol" => "",

/* The automatic webroot detection of ownCloud can fail in certain reverse proxy and CLI/cron situations. This option allows to manually override the automatic detection. For example "/domain.tld/ownCloud". The value "/" can be used to remove the root. */
"overwritewebroot" => "",

/* The automatic detection of ownCloud can fail in certain reverse proxy and CLI/cron situations. This option allows to define a manually override condition as regular expression for the remote ip address. For example "^10\.0\.0\.[1-3]$" */
"overwritecondaddr" => "",

/* A proxy to use to connect to the internet. For example "myproxy.org:88" */
"proxy" => "",

/* The optional authentication for the proxy to use to connect to the internet. The format is: [username]:[password] */
"proxyuserpwd" => "",

/* List of trusted domains, to prevent host header poisoning ownCloud is only using these Host headers */
'trusted_domains' => array('demo.owncloud.org', 'otherdomain.owncloud.org:8080'),

/* Theme to use for ownCloud */
"theme" => "",

/* Optional ownCloud default language - overrides automatic language detection on public pages like login or shared items. This has no effect on the user's language preference configured under "personal -> language" once they have logged in */
"default_language" => "en",

/* Path to the parent directory of the 3rdparty directory */
"3rdpartyroot" => "",

/* URL to the parent directory of the 3rdparty directory, as seen by the browser */
"3rdpartyurl" => "",

/* Default app to open on login.
 * This can be a comma-separated list of app ids.
 * If the first app is not enabled for the current user,
 * it will try with the second one and so on. If no enabled app could be found,
 * the "files" app will be displayed instead. */
"defaultapp" => "files",

/* Enable the help menu item in the settings */
"knowledgebaseenabled" => true,

/* Enable installing apps from the appstore */
"appstoreenabled" => true,

/* URL of the appstore to use, server should understand OCS */
"appstoreurl" => "https://api.owncloud.com/v1",

/* Domain name used by ownCloud for the sender mail address, e.g. no-reply@example.com */
"mail_domain" => "example.com",

/* FROM address used by ownCloud for the sender mail address, e.g. owncloud@example.com
   This setting overwrites the built in 'sharing-noreply' and 'lostpassword-noreply'
   FROM addresses, that ownCloud uses
*/
"mail_from_address" => "owncloud",

/* Enable SMTP class debugging */
"mail_smtpdebug" => false,

/* Mode to use for sending mail, can be sendmail, smtp, qmail or php, see PHPMailer docs */
"mail_smtpmode" => "sendmail",

/* Host to use for sending mail, depends on mail_smtpmode if this is used */
"mail_smtphost" => "127.0.0.1",

/* Port to use for sending mail, depends on mail_smtpmode if this is used */
"mail_smtpport" => 25,

/* SMTP server timeout in seconds for sending mail, depends on mail_smtpmode if this is used */
"mail_smtptimeout" => 10,

/* SMTP connection prefix or sending mail, depends on mail_smtpmode if this is used.
   Can be '', ssl or tls */
"mail_smtpsecure" => "",

/* authentication needed to send mail, depends on mail_smtpmode if this is used
 * (false = disable authentication)
 */
"mail_smtpauth" => false,

/* authentication type needed to send mail, depends on mail_smtpmode if this is used
 * Can be LOGIN (default), PLAIN or NTLM */
"mail_smtpauthtype" => "LOGIN",

/* Username to use for sendmail mail, depends on mail_smtpauth if this is used */
"mail_smtpname" => "",

/* Password to use for sendmail mail, depends on mail_smtpauth if this is used */
"mail_smtppassword" => "",

/* memcached servers (Only used when xCache, APC and APCu are absent.) */
"memcached_servers" => array(
	// hostname, port and optional weight. Also see:
	// http://www.php.net/manual/en/memcached.addservers.php
	// http://www.php.net/manual/en/memcached.addserver.php
	array('localhost', 11211),
	//array('other.host.local', 11211),
),

/* How long should ownCloud keep deleted files in the trash bin, default value:  30 days */
'trashbin_retention_obligation' => 30,

/* Disable/Enable auto expire for the trash bin, by default auto expire is enabled */
'trashbin_auto_expire' => true,

/* allow user to change his display name, if it is supported by the back-end */
'allow_user_to_change_display_name' => true,

/* Ensure that 3rdparty applications follows coding guidelines */
"appcodechecker" => true,

/* Check if ownCloud is up to date */
"updatechecker" => true,

/* Are we connected to the internet or are we running in a closed network? */
"has_internet_connection" => true,

/* Check if the ownCloud WebDAV server is working correctly. Can be disabled if not needed in special situations*/
"check_for_working_webdav" => true,

/* Check if .htaccess protection of data is working correctly. Can be disabled if not needed in special situations*/
"check_for_working_htaccess" => true,

/* Place to log to, can be owncloud and syslog (owncloud is log menu item in admin menu) */
"log_type" => "owncloud",

/* File for the owncloud logger to log to, (default is ownloud.log in the data dir) */
"logfile" => "",

/* Loglevel to start logging at. 0=DEBUG, 1=INFO, 2=WARN, 3=ERROR (default is WARN) */
"loglevel" => "",

/* date format to be used while writing to the owncloud logfile */
'logdateformat' => 'F d, Y H:i:s',

/* timezone used while writing to the owncloud logfile (default: UTC) */
'logtimezone' => 'Europe/Berlin',

/* Append all database queries and parameters to the log file.
 (watch out, this option can increase the size of your log file)*/
"log_query" => false,

/* Whether ownCloud should log the last successfull cron exec */
"cron_log" => true,

/*
 * Configure the size in bytes log rotation should happen, 0 or false disables the rotation.
 * This rotates the current owncloud logfile to a new name, this way the total log usage
 * will stay limited and older entries are available for a while longer. The
 * total disk usage is twice the configured size.
 * WARNING: When you use this, the log entries will eventually be lost.
 */
'log_rotate_size' => false, // 104857600, // 100 MiB

/* Lifetime of the remember login cookie, default is 15 days */
"remember_login_cookie_lifetime" => 60*60*24*15,

/* Life time of a session after inactivity */
"session_lifetime" => 60 * 60 * 24,

/*
 * Enable/disable session keep alive when a user is logged in in the Web UI.
 * This is achieved by sending a "heartbeat" to the server to prevent
 * the session timing out.
 */
"session_keepalive" => true,

/* Custom CSP policy, changing this will overwrite the standard policy */
"custom_csp_policy" => "default-src 'self'; script-src 'self' 'unsafe-eval'; style-src 'self' 'unsafe-inline'; frame-src *; img-src *; font-src 'self' data:; media-src *",

/* Enable/disable X-Frame-Restriction */
/* HIGH SECURITY RISK IF DISABLED*/
"xframe_restriction" => true,

/* The directory where the user data is stored, default to data in the owncloud
 * directory. The sqlite database is also stored here, when sqlite is used.
 */
// "datadirectory" => "",

/* The directory where the skeleton files are located. These files will be copied to the data
 * directory of new users. Leave empty to not copy any skeleton files.
 */
// "skeletondirectory" => "",

/* Enable maintenance mode to disable ownCloud
   If you want to prevent users to login to ownCloud before you start doing some maintenance work,
   you need to set the value of the maintenance parameter to true.
   Please keep in mind that users who are already logged-in are kicked out of ownCloud instantly.
*/
"maintenance" => false,

"apps_paths" => array(

/* Set an array of path for your apps directories
 key 'path' is for the fs path and the key 'url' is for the http path to your
 applications paths. 'writable' indicates whether the user can install apps in this folder.
 You must have at least 1 app folder writable or you must set the parameter 'appstoreenabled' to false
*/
	array(
		'path'=> '/var/www/owncloud/apps',
		'url' => '/apps',
		'writable' => true,
	),
),
'user_backends'=>array(
	array(
		'class'=>'OC_User_IMAP',
		'arguments'=>array('{imap.gmail.com:993/imap/ssl}INBOX')
	)
),
//links to custom clients
'customclient_desktop' => '', //http://owncloud.org/sync-clients/
'customclient_android' => '', //https://play.google.com/store/apps/details?id=com.owncloud.android
'customclient_ios' => '', //https://itunes.apple.com/us/app/owncloud/id543672169?mt=8

// PREVIEW
'enable_previews' => true,
/* the max width of a generated preview, if value is null, there is no limit */
'preview_max_x' => null,
/* the max height of a generated preview, if value is null, there is no limit */
'preview_max_y' => null,
/* the max factor to scale a preview, default is set to 10 */
'preview_max_scale_factor' => 10,
/* custom path for libreoffice / openoffice binary */
'preview_libreoffice_path' => '/usr/bin/libreoffice',
/* cl parameters for libreoffice / openoffice */
<<<<<<< HEAD
'preview_office_cl_parameters' => '',
/**
 * Only register providers that have been explicitly enabled
 *
 * The following providers are enabled by default:
 *  - OC\Preview\Image
 *  - OC\Preview\MP3
 *  - OC\Preview\TXT
 *  - OC\Preview\MarkDown
 *
 * The following providers are disabled by default due to performance or privacy concerns:
 *  - OC\Preview\Office
 *  - OC\Preview\SVG
 *  - OC\Preview\Movies
 *  - OC\Preview\PDF
 */
'enabledPreviewProviders' => array(
	'OC\Preview\Image',
	'OC\Preview\MP3',
	'OC\Preview\TXT',
	'OC\Preview\MarkDown'
),
=======
'preview_office_cl_parameters' => ' --headless --nologo --nofirststartwizard --invisible --norestore -convert-to pdf -outdir ',
>>>>>>> a6eb6383

/* whether avatars should be enabled */
'enable_avatars' => true,

// Extra SSL options to be used for configuration
'openssl' => array(
	//'config' => '/absolute/location/of/openssl.cnf',
),

// default cipher used for file encryption, currently we support AES-128-CFB and AES-256-CFB
'cipher' => 'AES-256-CFB',

/* whether usage of the instance should be restricted to admin users only */
'singleuser' => false,

/* all css and js files will be served by the web server statically in one js file and ons css file*/
'asset-pipeline.enabled' => false,

/* where mount.json file should be stored, defaults to data/mount.json */
'mount_file' => '',

/*
 * Location of the cache folder, defaults to "data/$user/cache" where "$user" is the current user.
 *
 * When specified, the format will change to "$cache_path/$user" where "$cache_path" is the configured
 * cache directory and "$user" is the user.
 *
 */
'cache_path' => '',

/* EXPERIMENTAL: option whether to include external storage in quota calculation, defaults to false */
'quota_include_external_storage' => false,

/*
 * specifies how often the filesystem is checked for changes made outside owncloud
 * 0 -> never check the filesystem for outside changes, provides a performance increase when it's certain that no changes are made directly to the filesystem
 * 1 -> check each file or folder at most once per request, recomended for general use if outside changes might happen
 * 2 -> check every time the filesystem is used, causes a performance hit when using external storages, not recomended for regular use
 */
'filesystem_check_changes' => 1,

/* If true, prevent owncloud from changing the cache due to changes in the filesystem for all storage */
'filesystem_cache_readonly' => false,

/*
 * The example below shows how to configure ownCloud to store all files in a swift object storage
 *
 * It is important to note that ownCloud in object store mode will expect exclusive access
 * to the object store container because it only stores the binary data for each file. The
 * metadata is currently kept in the local database for performance reasons.
 *
 * WARNING: The current implementation is incompatible with any app that uses direct file IO and circumvents our
 * virtual filesystem. That includes Encryption and Gallery. Gallery will store thumbnails directly in the filesystem
 * and encryption will cause severe overhead because key files need to be fetched in addition to any requested file.
 *
 * One way to test is applying for a trystack account at http://trystack.org/
 */
'objectstore' => array(
	'class' => 'OC\\Files\\ObjectStore\\Swift',
	'arguments' => array(
		'username' => 'facebook100000123456789', // trystack will user your facebook id as the user name
		'password' => 'Secr3tPaSSWoRdt7', // in the trystack dashboard go to user -> settings -> API Password to generate a password
		'container' => 'owncloud', // must already exist in the objectstore, name can be different
		'autocreate' => true, // create the container if it does not exist. default is false
		'region' => 'RegionOne', //required, dev-/trystack defaults to 'RegionOne'
		'url' => 'http://8.21.28.222:5000/v2.0', // The Identity / Keystone endpoint
		'tenantName' => 'facebook100000123456789', // required on dev-/trystack
		'serviceName' => 'swift', //dev-/trystack uses swift by default, the lib defaults to 'cloudFiles' if omitted
	),
),

/**
 * define default folder for shared files and folders
 */
'share_folder' => '/',

);<|MERGE_RESOLUTION|>--- conflicted
+++ resolved
@@ -269,8 +269,7 @@
 /* custom path for libreoffice / openoffice binary */
 'preview_libreoffice_path' => '/usr/bin/libreoffice',
 /* cl parameters for libreoffice / openoffice */
-<<<<<<< HEAD
-'preview_office_cl_parameters' => '',
+'preview_office_cl_parameters' => ' --headless --nologo --nofirststartwizard --invisible --norestore -convert-to pdf -outdir ',
 /**
  * Only register providers that have been explicitly enabled
  *
@@ -292,9 +291,6 @@
 	'OC\Preview\TXT',
 	'OC\Preview\MarkDown'
 ),
-=======
-'preview_office_cl_parameters' => ' --headless --nologo --nofirststartwizard --invisible --norestore -convert-to pdf -outdir ',
->>>>>>> a6eb6383
 
 /* whether avatars should be enabled */
 'enable_avatars' => true,
