--- conflicted
+++ resolved
@@ -228,7 +228,18 @@
 				$i['permissions'] = OCP\PERMISSION_READ;
 				$files[] = $i;
 			}
-<<<<<<< HEAD
+			// Make breadcrumb
+			$breadcrumb = array();
+			$pathtohere = '';
+
+			//add base breadcrumb
+			$breadcrumb[] = array('dir' => '/', 'name' => basename($basePath));
+
+			//add subdir breadcrumbs
+			foreach (explode('/', urldecode($_GET['path'])) as $i) {
+				if ($i != '') {
+					$pathtohere .= '/'.$i;
+					$breadcrumb[] = array('dir' => $pathtohere, 'name' => $i);
 			$path = $linkItem['path'];
 			if (isset($_GET['path'])) {
 				$path .= $_GET['path'];
@@ -238,20 +249,6 @@
 					$tmpl = new OCP\Template('', '404', 'guest');
 					$tmpl->printPage();
 					exit();
-=======
-			// Make breadcrumb
-			$breadcrumb = array();
-			$pathtohere = '';
-
-			//add base breadcrumb
-			$breadcrumb[] = array('dir' => '/', 'name' => basename($basePath));
-
-			//add subdir breadcrumbs
-			foreach (explode('/', urldecode($_GET['path'])) as $i) {
-				if ($i != '') {
-					$pathtohere .= '/'.$i;
-					$breadcrumb[] = array('dir' => $pathtohere, 'name' => $i);
->>>>>>> 9b709fa9
 				}
 			}
 
@@ -280,14 +277,13 @@
 			if ($type == 'file') {
 				$tmpl->assign('downloadURL', OCP\Util::linkToPublic('files').$urlLinkIdentifiers.'&download');
 			} else {
-<<<<<<< HEAD
 				OCP\Util::addStyle('files_sharing', 'public');
 				OCP\Util::addScript('files_sharing', 'public');
 				OCP\Util::addScript('files', 'fileactions');
 				$tmpl = new OCP\Template('files_sharing', 'public', 'base');
 				$tmpl->assign('owner', $uidOwner);
 				// Show file list
-				if (\OC\Files\Filesystem::is_dir($path)) {
+				if (OC_Filesystem::is_dir($path)) {
 					OCP\Util::addStyle('files', 'files');
 					OCP\Util::addScript('files', 'files');
 					OCP\Util::addScript('files', 'filelist');
@@ -344,7 +340,7 @@
 					$tmpl->assign('uidOwner', $uidOwner);
 					$tmpl->assign('dir', basename($dir));
 					$tmpl->assign('filename', basename($path));
-					$tmpl->assign('mimetype', \OC\Files\Filesystem::getMimeType($path));
+					$tmpl->assign('mimetype', OC_Filesystem::getMimeType($path));
 					$tmpl->assign('allowZipDownload', intval(OCP\Config::getSystemValue('allowZipDownload', true)));
 					if (isset($_GET['path'])) {
 						$getPath = $_GET['path'];
@@ -357,7 +353,7 @@
 					$tmpl->assign('uidOwner', $uidOwner);
 					$tmpl->assign('dir', dirname($path));
 					$tmpl->assign('filename', basename($path));
-					$tmpl->assign('mimetype', \OC\Files\Filesystem::getMimeType($path));
+					$tmpl->assign('mimetype', OC_Filesystem::getMimeType($path));
 					if ($type == 'file') {
 						$tmpl->assign('downloadURL', OCP\Util::linkToPublic('files').'&file='.urlencode($_GET['file']).'&download', false);
 					} else {
@@ -370,9 +366,6 @@
 					}
 				}
 				$tmpl->printPage();
-=======
-				$tmpl->assign('downloadURL', OCP\Util::linkToPublic('files').$urlLinkIdentifiers.'&download&path='.urlencode($getPath));
->>>>>>> 9b709fa9
 			}
 		}
 		$tmpl->printPage();
