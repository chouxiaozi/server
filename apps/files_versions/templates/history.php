--- conflicted
+++ resolved
@@ -22,15 +22,10 @@
 	foreach ( $_['versions'] as $v ) {
 	
 		echo ' ';
-<<<<<<< HEAD
-		echo OCP\Util::formatDate( $v );
-		echo ' <a href="'.OCP\Util::linkTo('files_versions', 'history.php').'?path='.urlencode( $_['path'] ).'&revert='. $v .'" class="button">Revert</a><br /><br />';
-=======
 		echo OCP\Util::formatDate( $v['version'] );
-		echo ' <a href="history.php?path='.urlencode( $_['path'] ).'&revert='. $v['version'] .'" class="button">Revert</a>';
+		echo ' <a href="'.OCP\Util::linkTo('files_versions', 'history.php').'?path='.urlencode( $_['path'] ).'&revert='. $v['version'] .'" class="button">Revert</a><br /><br />';
 		if ( $v['cur'] ) { echo '  (<b>Current</b>)'; }
 		echo '<br /><br />';
->>>>>>> 3fee3a46
 		
 	}
 
