--- conflicted
+++ resolved
@@ -26,10 +26,6 @@
 "No photo path was submitted." => "사진 경로가 제출되지 않았습니다. ",
 "File doesn't exist:" => "파일이 존재하지 않습니다. ",
 "Error loading image." => "로딩 이미지 오류입니다.",
-<<<<<<< HEAD
-"Error updating contact property." => "연락처 속성을 업데이트할 수 없습니다.",
-"Error updating addressbook." => "주소록을 업데이트할 수 없습니다.",
-=======
 "Error getting contact object." => "연락처 개체를 가져오는 중 오류가 발생했습니다. ",
 "Error getting PHOTO property." => "사진 속성을 가져오는 중 오류가 발생했습니다. ",
 "Error saving contact." => "연락처 저장 중 오류가 발생했습니다.",
@@ -42,7 +38,6 @@
 "The uploaded file exceeds the upload_max_filesize directive in php.ini" => "php.ini 형식으로 업로드 된 이 파일은 MAX_FILE_SIZE를 초과하였다.",
 "The uploaded file exceeds the MAX_FILE_SIZE directive that was specified in the HTML form" => "HTML형식으로 업로드 된 이 파일은 MAX_FILE_SIZE를 초과하였다.",
 "The uploaded file was only partially uploaded" => "이 업로드된 파일은 부분적으로만 업로드 되었습니다.",
->>>>>>> 46d6fd15
 "No file was uploaded" => "파일이 업로드 되어있지 않습니다",
 "Missing a temporary folder" => "임시 폴더 분실",
 "Couldn't save temporary image: " => "임시 이미지를 저장할 수 없습니다:",
