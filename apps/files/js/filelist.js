--- conflicted
+++ resolved
@@ -1343,15 +1343,11 @@
 		 * @param changeUrl true to also update the URL, false otherwise (default)
 		 */
 		_setCurrentDir: function(targetDir, changeUrl) {
-<<<<<<< HEAD
 			targetDir = targetDir.replace(/\\/g, '/');
 			if (!this._isValidPath(targetDir)) {
 				targetDir = '/';
 				changeUrl = true;
 			}
-=======
-			targetDir = targetDir.replace(/\\/g, '/').replace(/\/\.\.\//g, '/');
->>>>>>> e5645a94
 			var previousDir = this.getCurrentDirectory(),
 				baseDir = OC.basename(targetDir);
 
