<div id="controls">
		<div class="actions creatable hidden">
			<div id="uploadprogresswrapper">
<<<<<<< HEAD
				<div id="uploadprogressbar"></div>
				<button class="stop icon-close" style="display:none">
					<span class="hidden-visually">
						<?php p($l->t('Cancel upload'))?>
					</span>
				</button>
=======
				<div id="uploadprogressbar">
					<em class="label outer" style="display:none"><span class="desktop"><?php p($l->t('Uploading...'));?></span><span class="mobile"><?php p($l->t('...'));?></span></em>
				</div>
				<input type="button" class="stop icon-close" style="display:none" value="" />
>>>>>>> cacf5ed2
			</div>
		</div>
		<div id="file_action_panel"></div>
		<div class="notCreatable notPublic hidden">
			<?php p($l->t('You don’t have permission to upload or create files here'))?>
		</div>
	<?php /* Note: the template attributes are here only for the public page. These are normally loaded
			 through ajax instead (updateStorageStatistics).
	*/ ?>
	<input type="hidden" name="permissions" value="" id="permissions">
	<input type="hidden" id="max_upload" name="MAX_FILE_SIZE" value="<?php isset($_['uploadMaxFilesize']) ? p($_['uploadMaxFilesize']) : '' ?>">
	<input type="hidden" id="upload_limit" value="<?php isset($_['uploadLimit']) ? p($_['uploadLimit']) : '' ?>">
	<input type="hidden" id="free_space" value="<?php isset($_['freeSpace']) ? p($_['freeSpace']) : '' ?>">
	<?php if(isset($_['dirToken'])):?>
	<input type="hidden" id="publicUploadRequestToken" name="requesttoken" value="<?php p($_['requesttoken']) ?>" />
	<input type="hidden" id="dirToken" name="dirToken" value="<?php p($_['dirToken']) ?>" />
	<?php endif;?>
	<input type="hidden" class="max_human_file_size"
		   value="(max <?php isset($_['uploadMaxHumanFilesize']) ? p($_['uploadMaxHumanFilesize']) : ''; ?>)">
</div>

<div id="emptycontent" class="hidden">
	<div class="icon-folder"></div>
	<h2><?php p($l->t('No files in here')); ?></h2>
	<p class="uploadmessage hidden"><?php p($l->t('Upload some content or sync with your devices!')); ?></p>
</div>

<div class="nofilterresults emptycontent hidden">
	<div class="icon-search"></div>
	<h2><?php p($l->t('No entries found in this folder')); ?></h2>
	<p></p>
</div>

<table id="filestable" data-allow-public-upload="<?php p($_['publicUploadEnabled'])?>" data-preview-x="32" data-preview-y="32">
	<thead>
		<tr>
			<th id='headerName' class="hidden column-name">
				<div id="headerName-container">
					<input type="checkbox" id="select_all_files" class="select-all checkbox"/>
					<label for="select_all_files">
						<span class="hidden-visually"><?php p($l->t('Select all'))?></span>
					</label>
					<a class="name sort columntitle" data-sort="name"><span><?php p($l->t( 'Name' )); ?></span><span class="sort-indicator"></span></a>
					<span id="selectedActionsList" class="selectedActions">
						<a href="" class="download">
							<span class="icon icon-download"></span>
							<span><?php p($l->t('Download'))?></span>
						</a>
					</span>
				</div>
			</th>
			<th id="headerSize" class="hidden column-size">
				<a class="size sort columntitle" data-sort="size"><span><?php p($l->t('Size')); ?></span><span class="sort-indicator"></span></a>
			</th>
			<th id="headerDate" class="hidden column-mtime">
				<a id="modified" class="columntitle" data-sort="mtime"><span><?php p($l->t( 'Modified' )); ?></span><span class="sort-indicator"></span></a>
					<span class="selectedActions"><a href="" class="delete-selected">
						<span><?php p($l->t('Delete'))?></span>
						<span class="icon icon-delete"></span>
					</a></span>
			</th>
		</tr>
	</thead>
	<tbody id="fileList">
	</tbody>
	<tfoot>
	</tfoot>
</table>
<input type="hidden" name="dir" id="dir" value="" />
<div class="hiddenuploadfield">
	<input type="file" id="file_upload_start" class="hiddenuploadfield" name="files[]"
		data-url="<?php print_unescaped(OCP\Util::linkTo('files', 'ajax/upload.php')); ?>" />
</div>
<div id="editor"></div><!-- FIXME Do not use this div in your app! It is deprecated and will be removed in the future! -->
<div id="uploadsize-message" title="<?php p($l->t('Upload too large'))?>">
	<p>
	<?php p($l->t('The files you are trying to upload exceed the maximum size for file uploads on this server.'));?>
	</p>
</div><|MERGE_RESOLUTION|>--- conflicted
+++ resolved
@@ -1,19 +1,10 @@
 <div id="controls">
 		<div class="actions creatable hidden">
 			<div id="uploadprogresswrapper">
-<<<<<<< HEAD
-				<div id="uploadprogressbar"></div>
-				<button class="stop icon-close" style="display:none">
-					<span class="hidden-visually">
-						<?php p($l->t('Cancel upload'))?>
-					</span>
-				</button>
-=======
 				<div id="uploadprogressbar">
 					<em class="label outer" style="display:none"><span class="desktop"><?php p($l->t('Uploading...'));?></span><span class="mobile"><?php p($l->t('...'));?></span></em>
 				</div>
 				<input type="button" class="stop icon-close" style="display:none" value="" />
->>>>>>> cacf5ed2
 			</div>
 		</div>
 		<div id="file_action_panel"></div>
